﻿// Copyright (c) 2020 Yann Crumeyrolle. All rights reserved.
// Licensed under the MIT license. See LICENSE in the project root for license information.

using System;
using System.Buffers;
using System.Diagnostics;
using System.Runtime.CompilerServices;
using JsonWebToken.Internal;

namespace JsonWebToken
{
    /// <summary>
    /// Validates a token signature.
    /// </summary>
    public abstract class SignatureValidationPolicy
    {
        /// <summary>
        /// Allows to support the unsecure 'none' algorithm that require no signature.
        /// </summary>
        public static readonly SignatureValidationPolicy NoSignature = new NoSignatureValidationContext();

        /// <summary>
        /// Allows to ignore the signature, whatever ther is an algorithm defined or not.
        /// </summary>
        public static readonly SignatureValidationPolicy IgnoreSignature = new IgnoreSignatureValidationContext();
        
        /// <summary>
        /// Gets whether the signature validation is enabled.
        /// </summary>
        public abstract bool IsEnabled { get; }

        /// <summary>
        /// Gets whether the signature validation is enabled.
        /// </summary>
        public abstract bool IsEnabled { get; }

        /// <summary>
        /// Try to validate the token signature.
        /// </summary>
        /// <param name="header"></param>
        /// <param name="contentBytes"></param>
        /// <param name="signatureSegment"></param>
        /// <returns></returns>
        public abstract SignatureValidationResult TryValidateSignature(JwtHeaderDocument header, ReadOnlySpan<byte> contentBytes, ReadOnlySpan<byte> signatureSegment);

        /// <summary>
        /// Creates a new <see cref="SignatureValidationPolicy"/> instance.
        /// </summary>
        /// <param name="keyProvider"></param>
        /// <param name="algorithm"></param>
        /// <returns></returns>
        [MethodImpl(MethodImplOptions.AggressiveInlining)]
        public static SignatureValidationPolicy Create(IKeyProvider keyProvider, SignatureAlgorithm? algorithm)
            => new DefaultSignatureValidationPolicy(keyProvider, algorithm);

        private sealed class DefaultSignatureValidationPolicy : SignatureValidationPolicy
        {
            private readonly IKeyProvider _keyProvider;
            private readonly SignatureAlgorithm? _algorithm;

            /// <summary>
            /// Initializes a new instance of the <see cref="SignatureValidationPolicy"/> class.
            /// </summary>
            /// <param name="keyProvider"></param>
            /// <param name="algorithm"></param>
            public DefaultSignatureValidationPolicy(IKeyProvider keyProvider, SignatureAlgorithm? algorithm)
            {
                _keyProvider = keyProvider ?? throw new ArgumentNullException(nameof(keyProvider));
                _algorithm = algorithm;
            }

            /// <inheritdoc />
            public override bool IsEnabled => true;
<<<<<<< HEAD
=======

            public override SignatureValidationResult TryValidateSignature(JwtHeader header, ReadOnlySpan<byte> contentBytes, ReadOnlySpan<byte> signatureSegment)
            {
                if (contentBytes.IsEmpty && signatureSegment.IsEmpty)
                {
                    // This is not a JWS
                    return SignatureValidationResult.Success();
                }
>>>>>>> 386c80c9

            /// <inheritdoc />
            public override SignatureValidationResult TryValidateSignature(JwtHeaderDocument header, ReadOnlySpan<byte> contentBytes, ReadOnlySpan<byte> signatureSegment)
            {
                if (signatureSegment.IsEmpty)
                {
                    return contentBytes.IsEmpty
                        ? SignatureValidationResult.Success() // This is not a JWS
                        : SignatureValidationResult.MissingSignature();
                }

                try
                {
                    int signatureBytesLength = Base64Url.GetArraySizeRequiredToDecode(signatureSegment.Length);
                    Span<byte> signatureBytes = stackalloc byte[signatureBytesLength];
                    if (Base64Url.Decode(signatureSegment, signatureBytes, out int byteConsumed, out int bytesWritten) != OperationStatus.Done)
                    {
                        return SignatureValidationResult.MalformedSignature();
                    }

                    Debug.Assert(bytesWritten == signatureBytes.Length);
                    bool keysTried = false;

                    var keySet = _keyProvider.GetKeys(header);
                    var algElement = header.Algorithm;
                    if (keySet != null)
                    {
                        var algorithm = _algorithm;
                        for (int i = 0; i < keySet.Length; i++)
                        {
                            var key = keySet[i];
                            if (key.CanUseForSignature(algElement))
                            {
                                var alg = algorithm ?? key.SignatureAlgorithm;
                                if (!(alg is null))
                                {
                                    if (key.TryGetSigner(alg, out var signer))
                                    {
                                        if (signer.Verify(contentBytes, signatureBytes))
                                        {
                                            return SignatureValidationResult.Success(key);
                                        }
                                    }
                                }

                                keysTried = true;
                            }
                        }
                    }

                    return keysTried
                        ? SignatureValidationResult.InvalidSignature()
                        : SignatureValidationResult.SignatureKeyNotFound();
                }
                catch (FormatException e)
                {
                    return SignatureValidationResult.MalformedSignature(e);
                }
            }
        }

        private sealed class NoSignatureValidationContext : SignatureValidationPolicy
        {
            /// <inheritdoc />
            public override bool IsEnabled => true;

<<<<<<< HEAD
            /// <inheritdoc />
            public override SignatureValidationResult TryValidateSignature(JwtHeaderDocument header, ReadOnlySpan<byte> contentBytes, ReadOnlySpan<byte> signatureSegment)
=======
            public override SignatureValidationResult TryValidateSignature(JwtHeader header, ReadOnlySpan<byte> contentBytes, ReadOnlySpan<byte> signatureSegment)
>>>>>>> 386c80c9
            {
                return (contentBytes.Length == 0 && signatureSegment.Length == 0)
                    || (signatureSegment.IsEmpty && header.TryGetHeaderParameter(HeaderParameters.AlgUtf8, out var alg)
                        && alg.ValueEquals(SignatureAlgorithm.None.Utf8Name))
                    ? SignatureValidationResult.Success()
                    : SignatureValidationResult.InvalidSignature();
            }
        }

        private sealed class IgnoreSignatureValidationContext : SignatureValidationPolicy
        {
            /// <inheritdoc />
            public override bool IsEnabled => false;

<<<<<<< HEAD
            /// <inheritdoc />
            public override SignatureValidationResult TryValidateSignature(JwtHeaderDocument header, ReadOnlySpan<byte> contentBytes, ReadOnlySpan<byte> signatureSegment)
=======
            public override SignatureValidationResult TryValidateSignature(JwtHeader header, ReadOnlySpan<byte> contentBytes, ReadOnlySpan<byte> signatureSegment)
>>>>>>> 386c80c9
            {
                return SignatureValidationResult.Success();
            }
        }
    }
}<|MERGE_RESOLUTION|>--- conflicted
+++ resolved
@@ -71,17 +71,6 @@
 
             /// <inheritdoc />
             public override bool IsEnabled => true;
-<<<<<<< HEAD
-=======
-
-            public override SignatureValidationResult TryValidateSignature(JwtHeader header, ReadOnlySpan<byte> contentBytes, ReadOnlySpan<byte> signatureSegment)
-            {
-                if (contentBytes.IsEmpty && signatureSegment.IsEmpty)
-                {
-                    // This is not a JWS
-                    return SignatureValidationResult.Success();
-                }
->>>>>>> 386c80c9
 
             /// <inheritdoc />
             public override SignatureValidationResult TryValidateSignature(JwtHeaderDocument header, ReadOnlySpan<byte> contentBytes, ReadOnlySpan<byte> signatureSegment)
@@ -148,12 +137,8 @@
             /// <inheritdoc />
             public override bool IsEnabled => true;
 
-<<<<<<< HEAD
             /// <inheritdoc />
             public override SignatureValidationResult TryValidateSignature(JwtHeaderDocument header, ReadOnlySpan<byte> contentBytes, ReadOnlySpan<byte> signatureSegment)
-=======
-            public override SignatureValidationResult TryValidateSignature(JwtHeader header, ReadOnlySpan<byte> contentBytes, ReadOnlySpan<byte> signatureSegment)
->>>>>>> 386c80c9
             {
                 return (contentBytes.Length == 0 && signatureSegment.Length == 0)
                     || (signatureSegment.IsEmpty && header.TryGetHeaderParameter(HeaderParameters.AlgUtf8, out var alg)
@@ -168,12 +153,8 @@
             /// <inheritdoc />
             public override bool IsEnabled => false;
 
-<<<<<<< HEAD
             /// <inheritdoc />
             public override SignatureValidationResult TryValidateSignature(JwtHeaderDocument header, ReadOnlySpan<byte> contentBytes, ReadOnlySpan<byte> signatureSegment)
-=======
-            public override SignatureValidationResult TryValidateSignature(JwtHeader header, ReadOnlySpan<byte> contentBytes, ReadOnlySpan<byte> signatureSegment)
->>>>>>> 386c80c9
             {
                 return SignatureValidationResult.Success();
             }
