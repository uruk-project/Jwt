﻿// Copyright (c) 2018 Yann Crumeyrolle. All rights reserved.
// Licensed under the MIT license. See the LICENSE file in the project root for more information.

#if NETCOREAPP2_1
using JsonWebToken.Internal;
using Newtonsoft.Json.Linq;
using System;
using System.Buffers.Binary;
using System.Runtime.CompilerServices;
using System.Runtime.InteropServices;
using System.Security.Cryptography;
using System.Text;

namespace JsonWebToken.Internal
{
    public sealed class EcdhKeyWrapper : KeyWrapper
    {
        private static readonly byte[] _secretPreprend = { 0x0, 0x0, 0x0, 0x1 };
        private static readonly uint OneBigEndian = BitConverter.IsLittleEndian ? 0x1000000u : 1u;

        private readonly string _algorithmName;
        private readonly int _algorithmNameLength;
        private readonly int _keySizeInBytes;
        private readonly HashAlgorithmName _hashAlgorithm;

        private bool _disposed;

        public EcdhKeyWrapper(ECJwk key, EncryptionAlgorithm encryptionAlgorithm, KeyManagementAlgorithm contentEncryptionAlgorithm)
            : base(key, encryptionAlgorithm, contentEncryptionAlgorithm)
        {
            if (contentEncryptionAlgorithm == KeyManagementAlgorithm.EcdhEs)
            {
                _algorithmName = encryptionAlgorithm.Name;
                _keySizeInBytes = encryptionAlgorithm.RequiredKeySizeInBytes;
            }
            else
            {
                _algorithmName = contentEncryptionAlgorithm.Name;
                _keySizeInBytes = contentEncryptionAlgorithm.WrappedAlgorithm.RequiredKeySizeInBits >> 3;
            }

            _algorithmNameLength = Encoding.ASCII.GetByteCount(_algorithmName);
            _hashAlgorithm = GetHashAlgorithm(encryptionAlgorithm);
        }

        /// <inheritsdoc />
        public override int GetKeyUnwrapSize(int inputSize)
        {
            return EncryptionAlgorithm.RequiredKeySizeInBytes;
        }

        /// <inheritsdoc />
        public override int GetKeyWrapSize()
        {
            if (Algorithm == KeyManagementAlgorithm.EcdhEs)
            {
                return _keySizeInBytes;
            }
            else
            {
                return EncryptionAlgorithm.RequiredKeyWrappedSizeInBytes;
            }
        }

        /// <inheritsdoc />
        public override bool TryUnwrapKey(ReadOnlySpan<byte> keyBytes, Span<byte> destination, JwtHeader header, out int bytesWritten)
        {
            if (_disposed)
            {
                Errors.ThrowObjectDisposed(GetType());
            }

            try
            {
                if (header.Epk == null)
                {
                    return Errors.TryWriteError(out bytesWritten);
                }

                byte[] secretAppend = BuildSecretAppend(header.Apu, header.Apv);
                var ephemeralJwk = header.Epk;
                byte[] exchangeHash;
                using (var ephemeralKey = ECDiffieHellman.Create(ephemeralJwk.ExportParameters()))
                using (var privateKey = ECDiffieHellman.Create(((ECJwk)Key).ExportParameters(true)))
                {
                    exchangeHash = privateKey.DeriveKeyFromHash(ephemeralKey.PublicKey, _hashAlgorithm, _secretPreprend, secretAppend);
                }

                if (Algorithm.ProduceEncryptedKey)
                {
                    var key = SymmetricJwk.FromSpan(exchangeHash.AsSpan(0, _keySizeInBytes), false);
                    using (KeyWrapper aesKeyWrapProvider = key.CreateKeyWrapper(EncryptionAlgorithm, Algorithm.WrappedAlgorithm))
                    {
                        return aesKeyWrapProvider.TryUnwrapKey(keyBytes, destination, header, out bytesWritten);
                    }
                }
                else
                {
                    exchangeHash.AsSpan(0, _keySizeInBytes).CopyTo(destination);
                    bytesWritten = destination.Length;
                    return true;
                }
            }
            catch
            {
                return Errors.TryWriteError(out bytesWritten);
            }
        }

        /// <inheritsdoc />
        public override bool TryWrapKey(JsonWebKey staticKey, JObject header, Span<byte> destination, out JsonWebKey contentEncryptionKey, out int bytesWritten)
        {
            if (_disposed)
            {
                Errors.ThrowObjectDisposed(GetType());
            }

            var partyUInfo = GetPartyInfo(header, HeaderParameters.Apu);
            var partyVInfo = GetPartyInfo(header, HeaderParameters.Apv);
            var secretAppend = BuildSecretAppend(partyUInfo, partyVInfo);
            byte[] exchangeHash;
            using (var ephemeralKey = (staticKey == null) ? ECDiffieHellman.Create(ECCurve.NamedCurves.nistP256) : ECDiffieHellman.Create(((ECJwk)staticKey).ExportParameters(true)))
            using (var otherPartyKey = ECDiffieHellman.Create(((ECJwk)Key).ExportParameters()))
            {
                exchangeHash = ephemeralKey.DeriveKeyFromHash(otherPartyKey.PublicKey, _hashAlgorithm, _secretPreprend, secretAppend);

<<<<<<< HEAD
                    var epk = ECJwk.FromParameters(ephemeralKey.ExportParameters(false));
                    header[HeaderParameters.Epk] = JToken.FromObject(epk);
                }
=======
                var epk = ECJwk.FromParameters(ephemeralKey.ExportParameters(false));
                header.Add(HeaderParameters.Epk, JToken.FromObject(epk));
            }
>>>>>>> 36db8883

            if (Algorithm.ProduceEncryptedKey)
            {
                var kek = SymmetricJwk.FromSpan(exchangeHash.AsSpan(0, _keySizeInBytes), false);
                using (KeyWrapper aesKeyWrapProvider = kek.CreateKeyWrapper(EncryptionAlgorithm, Algorithm.WrappedAlgorithm))
                {
                    return aesKeyWrapProvider.TryWrapKey(null, header, destination, out contentEncryptionKey, out bytesWritten);
                }
            }
            else
            {
                contentEncryptionKey = SymmetricJwk.FromSpan(exchangeHash.AsSpan(0, _keySizeInBytes), false);
                bytesWritten = 0;
                return true;
            }
        }

        protected override void Dispose(bool disposing)
        {
            _disposed = true;
        }

        private static HashAlgorithmName GetHashAlgorithm(EncryptionAlgorithm encryptionAlgorithm)
        {
            var hashAlgorithm = encryptionAlgorithm.SignatureAlgorithm.HashAlgorithm;
            if (hashAlgorithm == default)
            {
                return HashAlgorithmName.SHA256;
            }

            return hashAlgorithm;
        }

        private static string GetPartyInfo(JObject header, string headerName)
        {
            if (header.TryGetValue(headerName, out var token))
            {
                return token.Value<string>();
            }

            return null;
        }

        private static byte[] GetPartyInfo(string header)
        {
            byte[] partyInfo = null;
            if (header != null)
            {
                partyInfo = Base64Url.Base64UrlDecode(header);
            }

            return partyInfo ?? Array.Empty<byte>();
        }

        private static void WriteRoundNumber(Span<byte> destination)
        {
            Unsafe.WriteUnaligned(ref MemoryMarshal.GetReference(destination), OneBigEndian);
        }

        private void WriteSuppInfo(Span<byte> destination)
        {
            BinaryPrimitives.WriteInt32BigEndian(destination, _keySizeInBytes << 3);
        }

        private static void WriteZero(Span<byte> destination)
        {
            Unsafe.WriteUnaligned(ref MemoryMarshal.GetReference(destination), 0);
        }

        private static void WritePartyInfo(string partyInfo, int partyInfoLength, Span<byte> destination)
        {
            if (partyInfoLength == 0)
            {
                WriteZero(destination);
            }
            else
            {
                BinaryPrimitives.WriteInt32BigEndian(destination, partyInfoLength);
                Base64Url.Base64UrlDecode(partyInfo, destination.Slice(sizeof(int)));
            }
        }

        private void WriteAlgorithmId(Span<byte> destination)
        {
            BinaryPrimitives.WriteInt32BigEndian(destination, _algorithmNameLength);
            Encoding.ASCII.GetBytes(_algorithmName, destination.Slice(sizeof(int)));
        }

        private byte[] BuildSecretAppend(string apu, string apv)
        {
            int apuLength = apu == null ? 0 : Base64Url.GetArraySizeRequiredToDecode(apu.Length);
            int apvLength = apv == null ? 0 : Base64Url.GetArraySizeRequiredToDecode(apv.Length);

            int algorithmLength = sizeof(int) + _algorithmNameLength;
            int partyUInfoLength = sizeof(int) + apuLength;
            int partyVInfoLength = sizeof(int) + apvLength;
            const int suppPubInfoLength = sizeof(int);

            int secretAppendLength = algorithmLength + partyUInfoLength + partyVInfoLength + suppPubInfoLength;
            var secretAppend = new byte[secretAppendLength];
            var secretAppendSpan = secretAppend.AsSpan();
            WriteAlgorithmId(secretAppend);
            WritePartyInfo(apu, apuLength, secretAppendSpan.Slice(algorithmLength));
            WritePartyInfo(apv, apvLength, secretAppendSpan.Slice(algorithmLength + partyUInfoLength));
            WriteSuppInfo(secretAppendSpan.Slice(algorithmLength + partyUInfoLength + partyVInfoLength));

            return secretAppend;
        }
    }
}
#endif<|MERGE_RESOLUTION|>--- conflicted
+++ resolved
@@ -123,16 +123,9 @@
             using (var otherPartyKey = ECDiffieHellman.Create(((ECJwk)Key).ExportParameters()))
             {
                 exchangeHash = ephemeralKey.DeriveKeyFromHash(otherPartyKey.PublicKey, _hashAlgorithm, _secretPreprend, secretAppend);
-
-<<<<<<< HEAD
-                    var epk = ECJwk.FromParameters(ephemeralKey.ExportParameters(false));
-                    header[HeaderParameters.Epk] = JToken.FromObject(epk);
-                }
-=======
                 var epk = ECJwk.FromParameters(ephemeralKey.ExportParameters(false));
-                header.Add(HeaderParameters.Epk, JToken.FromObject(epk));
-            }
->>>>>>> 36db8883
+                header[HeaderParameters.Epk] = JToken.FromObject(epk);
+            }
 
             if (Algorithm.ProduceEncryptedKey)
             {
