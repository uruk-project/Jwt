--- conflicted
+++ resolved
@@ -131,20 +131,6 @@
             {
                 ThrowHelper.ThrowNotSupportedException_Algorithm(algorithm.Name);
             }
-<<<<<<< HEAD
-
-            public override int BlockSize => 0;
-
-            public override void ComputeHash(ReadOnlySpan<byte> source, Span<byte> destination)
-            {
-            }
-
-            protected override void ComputeKeyHash(ReadOnlySpan<byte> key, Span<byte> keyPrime)
-            {
-            }
-=======
-        }
->>>>>>> bbd95600
 
             private sealed class ShaNull : Sha2
             {
@@ -154,15 +140,6 @@
 
                 public override int BlockSize => 0;
 
-<<<<<<< HEAD
-                public override void ComputeHash(ReadOnlySpan<byte> source, Span<byte> destination, ReadOnlySpan<byte> prepend, Span<uint> w)
-                {
-                }
-
-                public override void ComputeHash(ReadOnlySpan<byte> source, Span<byte> destination, ReadOnlySpan<byte> prepend, Span<ulong> w)
-                {
-                }
-=======
             public override void ComputeHash(ReadOnlySpan<byte> source, Span<byte> destination, ReadOnlySpan<byte> prepend, Span<byte> w)
             {
             }
@@ -170,7 +147,6 @@
             public override int GetWorkingSetSize(int sourceLength)
             {
                 return 0;
->>>>>>> bbd95600
             }
         }
     }
