﻿// Copyright (c) 2018 Yann Crumeyrolle. All rights reserved.
// Licensed under the MIT license. See the LICENSE file in the project root for more information.

using System;
using System.Security.Cryptography;

namespace JsonWebToken.Internal
{
    /// <summary>
    /// Provides RSA key wrapping and key unwrapping services.
    /// </summary>
    internal sealed class RsaKeyWrapper : KeyWrapper
    {
        private readonly RSA _rsa;
        private readonly RSAEncryptionPadding _padding;
        private bool _disposed;

        public RsaKeyWrapper(RsaJwk key, EncryptionAlgorithm encryptionAlgorithm, KeyManagementAlgorithm contentEncryptionAlgorithm)
            : base(key, encryptionAlgorithm, contentEncryptionAlgorithm)
        {
#if !NETSTANDARD2_0 && !NET461
            _rsa = RSA.Create(key.ExportParameters());
#else
            _rsa = RSA.Create();
            _rsa.ImportParameters(key.ExportParameters());
#endif

            if (contentEncryptionAlgorithm == KeyManagementAlgorithm.RsaOaep)
            {
                _padding = RSAEncryptionPadding.OaepSHA1;
            }
            else if (contentEncryptionAlgorithm == KeyManagementAlgorithm.RsaPkcs1)
            {
                _padding = RSAEncryptionPadding.Pkcs1;
            }
            else if (contentEncryptionAlgorithm == KeyManagementAlgorithm.RsaOaep256)
            {
                _padding = RSAEncryptionPadding.OaepSHA256;
            }
            else if (contentEncryptionAlgorithm == KeyManagementAlgorithm.RsaOaep384)
            {
                _padding = RSAEncryptionPadding.OaepSHA384;
            }
            else if (contentEncryptionAlgorithm == KeyManagementAlgorithm.RsaOaep512)
            {
                _padding = RSAEncryptionPadding.OaepSHA512;
            }
            else
            {
                ThrowHelper.ThrowNotSupportedException_AlgorithmForKeyWrap(contentEncryptionAlgorithm);
                _padding = RSAEncryptionPadding.CreateOaep(new HashAlgorithmName()); // will never occur
            }
        }

        /// <inheritsdoc />
        public override bool TryUnwrapKey(ReadOnlySpan<byte> key, Span<byte> destination, JwtHeader header, out int bytesWritten)
        {
            if (key.IsEmpty)
            {
                ThrowHelper.ThrowArgumentNullException(ExceptionArgument.key);
            }

            if (header == null)
            {
                ThrowHelper.ThrowArgumentNullException(ExceptionArgument.header);
            }

            if (_disposed)
            {
                ThrowHelper.ThrowObjectDisposedException(GetType());
            }

            try
            {
#if !NETSTANDARD2_0 && !NET461
                return _rsa.TryDecrypt(key, destination, _padding, out bytesWritten);
#else
                var result = _rsa.Decrypt(key.ToArray(), _padding);
                bytesWritten = result.Length;
                result.CopyTo(destination);

                return true;
#endif
            }
            catch (CryptographicException)
            {
                bytesWritten = 0;
                return false;
            }
        }

        /// <inheritsdoc />
        public override Jwk WrapKey(Jwk? staticKey, JwtObject header, Span<byte> destination)
        {
            if (_disposed)
            {
                ThrowHelper.ThrowObjectDisposedException(GetType());
            }

<<<<<<< HEAD
            var cek = CreateSymmetricKey(EncryptionAlgorithm, staticKey);
#if !NETSTANDARD2_0
=======
            var cek = SymmetricKeyHelper.CreateSymmetricKey(EncryptionAlgorithm, staticKey);
#if !NETSTANDARD2_0 && !NET461
>>>>>>> acb9dbe9
            if (!_rsa.TryEncrypt(cek.AsSpan(), destination, _padding, out int bytesWritten) || bytesWritten != destination.Length)
            {
                ThrowHelper.ThrowCryptographicException_KeyWrapFailed();
            }
#else
            var result = _rsa.Encrypt(cek.AsSpan().ToArray(), _padding);
            if (destination.Length < result.Length)
            {
                ThrowHelper.ThrowCryptographicException_KeyWrapFailed();
            }

            result.CopyTo(destination);
#endif

            return cek;
        }

        /// <inheritsdoc />
        public override int GetKeyUnwrapSize(int wrappedKeySize)
        {
            return EncryptionAlgorithm.RequiredKeySizeInBytes;
        }

        /// <inheritsdoc />
        public override int GetKeyWrapSize()
        {
            return Key.KeySizeInBits >> 3;
        }

        /// <inheritsdoc />
        protected override void Dispose(bool disposing)
        {
            if (!_disposed)
            {
                if (disposing)
                {
                    _rsa.Dispose();
                }

                _disposed = true;
            }
        }
    }
}<|MERGE_RESOLUTION|>--- conflicted
+++ resolved
@@ -97,13 +97,8 @@
                 ThrowHelper.ThrowObjectDisposedException(GetType());
             }
 
-<<<<<<< HEAD
             var cek = CreateSymmetricKey(EncryptionAlgorithm, staticKey);
-#if !NETSTANDARD2_0
-=======
-            var cek = SymmetricKeyHelper.CreateSymmetricKey(EncryptionAlgorithm, staticKey);
 #if !NETSTANDARD2_0 && !NET461
->>>>>>> acb9dbe9
             if (!_rsa.TryEncrypt(cek.AsSpan(), destination, _padding, out int bytesWritten) || bytesWritten != destination.Length)
             {
                 ThrowHelper.ThrowCryptographicException_KeyWrapFailed();
