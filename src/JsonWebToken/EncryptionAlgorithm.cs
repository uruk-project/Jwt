﻿// Copyright (c) 2020 Yann Crumeyrolle. All rights reserved.
// Licensed under the MIT license. See LICENSE in the project root for license information.

using System;
using System.Diagnostics.CodeAnalysis;
using System.Runtime.CompilerServices;
using System.Text.Json;
using JsonWebToken.Cryptography;

namespace JsonWebToken
{
    /// <summary>Defines encryption algorithm.</summary>
    public sealed partial class EncryptionAlgorithm : IEquatable<EncryptionAlgorithm>, IAlgorithm
    {
        private const ulong _A128CBC_ = 3261523411619426625u;
        private const ulong _BC_HS256 = 3906083585088373570u;
        private const ulong _A192CBC_ = 3261523411519222081u;
        private const ulong _BC_HS384 = 3762813921454277442u;
        private const ulong _A256CBC_ = 3261523411586069057u;
        private const ulong _BC_HS512 = 3616730607564702530u;
        private const ulong _A128GCM = 21747546371273025u;
        private const ulong _A192GCM = 21747546271068481u;
        private const ulong _A256GCM = 21747546337915457u;
        
        /// <summary>
        /// Defines whether the AES isntruction set is enabled. 
        /// </summary>
        public static bool EnabledAesInstructionSet { get; set; } = true;

<<<<<<< HEAD
        /// <summary>'A128CBC-HS256'</summary>
        public static readonly EncryptionAlgorithm A128CbcHS256 = new EncryptionAlgorithm(id: AlgorithmId.AesCbc128HS256, "A128CBC-HS256", requiredKeySizeInBytes: 32, SignatureAlgorithm.HS256, requiredKeyWrappedSizeInBytes: 40, EncryptionType.AesHmac);
=======
        /// <summary>
        /// Defines whether the AES isntruction set is enabled. 
        /// </summary>
        public static bool EnabledAesInstructionSet { get; set; } = true;

        /// <summary>
        /// 'A128CBC-HS256'
        /// </summary>
        public static readonly EncryptionAlgorithm Aes128CbcHmacSha256 = new EncryptionAlgorithm(id: Algorithms.AesCbc128HS256, "A128CBC-HS256", requiredKeySizeInBytes: 32, SignatureAlgorithm.HmacSha256, requiredKeyWrappedSizeInBytes: 40, EncryptionType.AesHmac);
>>>>>>> 0cdde398

        /// <summary>'A192CBC-HS384'</summary>
        public static readonly EncryptionAlgorithm A192CbcHS384 = new EncryptionAlgorithm(id: AlgorithmId.AesCbc192HS384 /* Undefined in CWT */, "A192CBC-HS384", requiredKeySizeInBytes: 48, SignatureAlgorithm.HS384, requiredKeyWrappedSizeInBytes: 56, EncryptionType.AesHmac);

        /// <summary>'A256CBC-HS512'</summary>
        public static readonly EncryptionAlgorithm A256CbcHS512 = new EncryptionAlgorithm(id: AlgorithmId.AesCbc256HS512, "A256CBC-HS512", requiredKeySizeInBytes: 64, SignatureAlgorithm.HS512, requiredKeyWrappedSizeInBytes: 72, EncryptionType.AesHmac);

        /// <summary>'A128GCM'</summary>
        public static readonly EncryptionAlgorithm A128Gcm = new EncryptionAlgorithm(id: AlgorithmId.Aes128Gcm, "A128GCM", requiredKeySizeInBytes: 16, signatureAlgorithm: SignatureAlgorithm.None, requiredKeyWrappedSizeInBytes: 24, EncryptionType.AesGcm);

        /// <summary>'A192GCM'</summary>
        public static readonly EncryptionAlgorithm A192Gcm = new EncryptionAlgorithm(id: AlgorithmId.Aes192Gcm, "A192GCM", requiredKeySizeInBytes: 24, signatureAlgorithm: SignatureAlgorithm.None, requiredKeyWrappedSizeInBytes: 32, EncryptionType.AesGcm);

        /// <summary>'A256GCM'</summary>
        public static readonly EncryptionAlgorithm A256Gcm = new EncryptionAlgorithm(id: AlgorithmId.Aes256Gcm, "A256GCM", requiredKeySizeInBytes: 32, signatureAlgorithm: SignatureAlgorithm.None, requiredKeyWrappedSizeInBytes: 40, EncryptionType.AesGcm);

        private static readonly EncryptionAlgorithm[] _algorithms = new[]
        {
            A128CbcHS256,
            A192CbcHS384,
            A256CbcHS512,
            A128Gcm,
            A192Gcm,
            A256Gcm
        };

        private readonly AlgorithmId _id;
        private readonly EncryptionType _category;
        private readonly ushort _requiredKeySizeInBytes;
        private readonly ushort _keyWrappedSizeInBytes;
        private readonly SignatureAlgorithm _signatureAlgorithm;
        private readonly AuthenticatedEncryptor _encryptor;
        private readonly AuthenticatedDecryptor _decryptor;
        private readonly JsonEncodedText _utf8Name;

        /// <summary>Gets the algorithm identifier. </summary>
        public AlgorithmId Id => _id;

        /// <summary>Gets the algorithm category.</summary>
        public EncryptionType Category => _category;

        /// <summary>Gets the required key size, in bytes.</summary>
        public ushort RequiredKeySizeInBytes => _requiredKeySizeInBytes;

        /// <summary>
        /// Gets the required key size, in bits.
        /// </summary>
        public int RequiredKeySizeInBits => _requiredKeySizeInBytes << 3;

        /// <summary>Gets the wrapped key size, in bits.</summary>
        public ushort KeyWrappedSizeInBytes => _keyWrappedSizeInBytes;

        /// <summary>Gets the <see cref="SignatureAlgorithm"/>.</summary>
        public SignatureAlgorithm SignatureAlgorithm => _signatureAlgorithm;

        /// <summary>Gets the name of the encryption algorithm.</summary>
        public JsonEncodedText Name => _utf8Name;

        /// <summary>Gets the name of the signature algorithm.</summary>
        public ReadOnlySpan<byte> Utf8Name => _utf8Name.EncodedUtf8Bytes;

        /// <summary>Gets the <see cref="AuthenticatedEncryptor"/>.</summary>
        public AuthenticatedEncryptor Encryptor => _encryptor;

        /// <summary>Gets the <see cref="AuthenticatedDecryptor"/>.</summary>
        public AuthenticatedDecryptor Decryptor => _decryptor;

        /// <summary>Initializes a new instance of <see cref="EncryptionAlgorithm"/>.</summary>
        /// <param name="id"></param>
        /// <param name="name"></param>
        /// <param name="requiredKeySizeInBytes"></param>
        /// <param name="signatureAlgorithm"></param>
        /// <param name="requiredKeyWrappedSizeInBytes"></param>
        /// <param name="category"></param>
        public EncryptionAlgorithm(AlgorithmId id, string name, ushort requiredKeySizeInBytes, SignatureAlgorithm signatureAlgorithm, ushort requiredKeyWrappedSizeInBytes, EncryptionType category)
        {
            _id = id;
            _utf8Name = JsonEncodedText.Encode(name);
            _requiredKeySizeInBytes = requiredKeySizeInBytes;
            _signatureAlgorithm = signatureAlgorithm;
            _keyWrappedSizeInBytes = requiredKeyWrappedSizeInBytes;
            _category = category;
            _encryptor = CreateAuthenticatedEncryptor(this);
            _decryptor = CreateAuthenticatedDecryptor(this);
        }

        /// <summary>Parses the current value of the <see cref="Utf8JsonReader"/> into its <see cref="EncryptionAlgorithm"/> representation.</summary>
        /// <param name="reader"></param>
        /// <param name="algorithm"></param>
        public static bool TryParseSlow(ref Utf8JsonReader reader, [NotNullWhen(true)] out EncryptionAlgorithm? algorithm)
        {
            var algorithms = _algorithms;
            for (int i = 0; i < algorithms.Length; i++)
            {
                if (reader.ValueTextEquals(algorithms[i]._utf8Name.EncodedUtf8Bytes))
                {
                    algorithm = algorithms[i];
                    return true;
                }
            }

            algorithm = null;
            return false;
        }

        /// <summary>Parses the <see cref="ReadOnlySpan{T}"/> into its <see cref="EncryptionAlgorithm"/> representation.</summary>
        /// <param name="value"></param>
        /// <param name="algorithm"></param>
        public static bool TryParse(ReadOnlySpan<byte> value, [NotNullWhen(true)] out EncryptionAlgorithm? algorithm)
        {
            if (value.Length == 13)
            {
                switch (IntegerMarshal.ReadUInt64(value))
                {
                    case _A128CBC_ when IntegerMarshal.ReadUInt64(value, 5) == _BC_HS256:
                        algorithm = A128CbcHS256;
                        goto Found;
                    case _A192CBC_ when IntegerMarshal.ReadUInt64(value, 5) == _BC_HS384:
                        algorithm = A192CbcHS384;
                        goto Found;
                    case _A256CBC_ when IntegerMarshal.ReadUInt64(value, 5) == _BC_HS512:
                        algorithm = A256CbcHS512;
                        goto Found;
                }
            }
            else if (value.Length == 7)
            {
                switch (IntegerMarshal.ReadUInt56(value))
                {
                    case _A128GCM:
                        algorithm = A128Gcm;
                        goto Found;
                    case _A192GCM:
                        algorithm = A192Gcm;
                        goto Found;
                    case _A256GCM:
                        algorithm = A256Gcm;
                        goto Found;
                }
            }

            algorithm = null;
            return false;
        Found:
            return true;
        }

        /// <summary>Parses the <see cref="string"/> into its <see cref="EncryptionAlgorithm"/> representation.</summary>
        /// <param name="value"></param>
        /// <param name="algorithm"></param>
        public static bool TryParse(string? value, [NotNullWhen(true)] out EncryptionAlgorithm? algorithm)
        {
            switch (value)
            {
                case "A128CBC-HS256":
                    algorithm = A128CbcHS256;
                    goto Found;
                case "A192CBC-HS384":
                    algorithm = A192CbcHS384;
                    goto Found;
                case "A256CBC-HS512":
                    algorithm = A256CbcHS512;
                    goto Found;

                case "A128GCM":
                    algorithm = A128Gcm;
                    goto Found;
                case "A192GCM":
                    algorithm = A192Gcm;
                    goto Found;
                case "A256GCM":
                    algorithm = A256Gcm;
                    goto Found;
            }

            algorithm = null;
            return false;
        Found:
            return true;
        }

        /// <summary>Parses the <see cref="JwtElement"/> into its <see cref="EncryptionAlgorithm"/> representation.</summary>
        /// <param name="value"></param>
        /// <param name="algorithm"></param>
        public static bool TryParse(JwtElement value, [NotNullWhen(true)] out EncryptionAlgorithm? algorithm)
        {
            bool found;
            if (value.ValueEquals(A128CbcHS256._utf8Name.EncodedUtf8Bytes))
            {
                algorithm = A128CbcHS256;
                found = true;
            }
            else if (value.ValueEquals(A192CbcHS384._utf8Name.EncodedUtf8Bytes))
            {
                algorithm = A192CbcHS384;
                found = true;
            }
            else if (value.ValueEquals(A256CbcHS512._utf8Name.EncodedUtf8Bytes))
            {
                algorithm = A256CbcHS512;
                found = true;
            }
            else if (value.ValueEquals(A128Gcm._utf8Name.EncodedUtf8Bytes))
            {
                algorithm = A128Gcm;
                found = true;
            }
            else if (value.ValueEquals(A192Gcm._utf8Name.EncodedUtf8Bytes))
            {
                algorithm = A192Gcm;
                found = true;
            }
            else if (value.ValueEquals(A256Gcm._utf8Name.EncodedUtf8Bytes))
            {
                algorithm = A256Gcm;
                found = true;
            }
            else
            {
                algorithm = null;
                found = false;
            }

            return found;
        }

        /// <summary>Parses the <see cref="JsonElement"/> into its <see cref="EncryptionAlgorithm"/> representation.</summary>
        /// <param name="value"></param>
        /// <param name="algorithm"></param>
        public static bool TryParse(JsonElement value, [NotNullWhen(true)] out EncryptionAlgorithm? algorithm)
        {
            bool found;
            if (value.ValueEquals(A128CbcHS256._utf8Name.EncodedUtf8Bytes))
            {
                algorithm = A128CbcHS256;
                found = true;
            }
            else if (value.ValueEquals(A192CbcHS384._utf8Name.EncodedUtf8Bytes))
            {
                algorithm = A192CbcHS384;
                found = true;
            }
            else if (value.ValueEquals(A256CbcHS512._utf8Name.EncodedUtf8Bytes))
            {
                algorithm = A256CbcHS512;
                found = true;
            }
            else if (value.ValueEquals(A128Gcm._utf8Name.EncodedUtf8Bytes))
            {
                algorithm = A128Gcm;
                found = true;
            }
            else if (value.ValueEquals(A192Gcm._utf8Name.EncodedUtf8Bytes))
            {
                algorithm = A192Gcm;
                found = true;
            }
            else if (value.ValueEquals(A256Gcm._utf8Name.EncodedUtf8Bytes))
            {
                algorithm = A256Gcm;
                found = true;
            }
            else
            {
                algorithm = null;
                found = false;
            }

            return found;
        }

        /// <summary>Determines whether this instance and a specified object, which must also be a<see cref="EncryptionAlgorithm"/> object, have the same value.
        /// </summary>
        /// <param name="obj"></param>
        /// <returns></returns>
        public override bool Equals(object? obj)
            => Equals(obj as EncryptionAlgorithm);

        /// <summary>Determines whether two specified <see cref="EncryptionAlgorithm"/> objects have the same value.</summary>
        /// <param name="other"></param>
        /// <returns></returns>
        public bool Equals(EncryptionAlgorithm? other)
            => !(other is null) && _id == other._id;

        /// <summary>Returns the hash code for this <see cref="EncryptionAlgorithm"/>.</summary>
        /// <returns></returns>
        public override int GetHashCode()
            => _id.GetHashCode();

        /// <summary>Determines whether two specified <see cref="EncryptionAlgorithm"/> have the same value.</summary>
        /// <param name="x"></param>
        /// <param name="y"></param>
        /// <returns></returns>
        [MethodImpl(MethodImplOptions.AggressiveInlining)]
        public static bool operator ==(EncryptionAlgorithm? x, EncryptionAlgorithm? y)
        {
            // Fast path: should be singletons
            if (ReferenceEquals(x, y))
            {
                return true;
            }

            if (x is null)
            {
                return false;
            }

            return x.Equals(y);
        }

        /// <summary>Determines whether two specified <see cref="EncryptionAlgorithm"/> have different values.</summary>
        /// <param name="x"></param>
        /// <param name="y"></param>
        /// <returns></returns>
        [MethodImpl(MethodImplOptions.AggressiveInlining)]
        public static bool operator !=(EncryptionAlgorithm? x, EncryptionAlgorithm? y)
        {
            // Fast path: should be singletons
            if (ReferenceEquals(x, y))
            {
                return false;
            }

            if (x is null)
            {
                return true;
            }

            return !x.Equals(y);
        }

        /// <summary>Cast the <see cref="EncryptionAlgorithm"/> into its <see cref="string"/> representation.</summary>
        /// <param name="value"></param>
        public static explicit operator string?(EncryptionAlgorithm? value)
            => value?.Name.ToString();

        /// <summary>Cast the <see cref="EncryptionAlgorithm"/> into its <see cref="byte"/> array representation.</summary>
        /// <param name="value"></param>
        public static explicit operator byte[]?(EncryptionAlgorithm? value)
            => value?._utf8Name.EncodedUtf8Bytes.ToArray();

        /// <summary>Cast the array of <see cref="byte"/>s into its <see cref="EncryptionAlgorithm"/> representation.</summary>
        /// <param name="value"></param>
        public static explicit operator EncryptionAlgorithm?(byte[]? value)
        {
            if (value is null)
            {
                return null;
            }

            if (!TryParse(value, out var algorithm))
            {
                ThrowHelper.ThrowNotSupportedException_Algorithm(Utf8.GetString(value));
            }

            return algorithm;
        }

        /// <summary>Cast the <see cref="string"/> into its <see cref="EncryptionAlgorithm"/> representation.</summary>
        /// <param name="value"></param>
        public static explicit operator EncryptionAlgorithm?(string? value)
        {
            if (value is null)
            {
                return null;
            }

            if (!TryParse(Utf8.GetBytes(value), out var algorithm))
            {
                ThrowHelper.ThrowNotSupportedException_Algorithm(value);
            }

            return algorithm;
        }

        /// <inheritsddoc />
        public override string ToString()
            => Name.ToString();

        /// <summary>Computes a unique key for the combinaison of the <see cref="EncryptionAlgorithm"/> and the <see cref="KeyManagementAlgorithm"/>.</summary>
        /// <param name="algorithm"></param>
        /// <returns></returns>
        public int ComputeKey(KeyManagementAlgorithm algorithm)
            => ((ushort)_id << 16) | (ushort)algorithm.Id;

        internal static EncryptionAlgorithm Create(string name)
            => new EncryptionAlgorithm(AlgorithmId.Undefined, name, 0, SignatureAlgorithm.None, 0, EncryptionType.NotSupported);

        internal static AuthenticatedDecryptor CreateAuthenticatedDecryptor(EncryptionAlgorithm encryptionAlgorithm)
        {
            if (encryptionAlgorithm.Category == EncryptionType.AesHmac)
            {
#if SUPPORT_SIMD
                if (System.Runtime.Intrinsics.X86.Aes.IsSupported && EnabledAesInstructionSet)
                {
                    if (encryptionAlgorithm.Id == AlgorithmId.AesCbc128HS256)
                    {
                        return new AesCbcHmacDecryptor(encryptionAlgorithm, new Aes128CbcDecryptor());
                    }
                    else if (encryptionAlgorithm.Id == AlgorithmId.AesCbc256HS512)
                    {
                        return new AesCbcHmacDecryptor(encryptionAlgorithm, new Aes256CbcDecryptor());
                    }
                    else if (encryptionAlgorithm.Id == AlgorithmId.AesCbc192HS384)
                    {
                        return new AesCbcHmacDecryptor(encryptionAlgorithm, new Aes192CbcDecryptor());
                    }
                }
                else
                {
                    return new AesCbcHmacDecryptor(encryptionAlgorithm);
                }
#else
                return new AesCbcHmacDecryptor(encryptionAlgorithm);
#endif
            }
#if SUPPORT_AESGCM
            else if (encryptionAlgorithm.Category == EncryptionType.AesGcm)
            {
                return new AesGcmDecryptor(encryptionAlgorithm);
            }
#endif
            return new NullAesDecryptor();
        }

        internal static AuthenticatedEncryptor CreateAuthenticatedEncryptor(EncryptionAlgorithm encryptionAlgorithm)
        {
            if (encryptionAlgorithm.Category == EncryptionType.AesHmac)
            {
#if SUPPORT_SIMD
                if (System.Runtime.Intrinsics.X86.Aes.IsSupported && EnabledAesInstructionSet)
                {
                    switch (encryptionAlgorithm.Id)
                    {
                        case AlgorithmId.AesCbc128HS256:
                            return new AesCbcHmacEncryptor(encryptionAlgorithm, new Aes128CbcEncryptor());
                        case AlgorithmId.AesCbc256HS512:
                            return new AesCbcHmacEncryptor(encryptionAlgorithm, new Aes256CbcEncryptor());
                        case AlgorithmId.AesCbc192HS384:
                            return new AesCbcHmacEncryptor(encryptionAlgorithm, new Aes192CbcEncryptor());
                    }
                }
                else
                {
                    return new AesCbcHmacEncryptor(encryptionAlgorithm, new AesCbcEncryptor(encryptionAlgorithm));
                }
#else
                return new AesCbcHmacEncryptor(encryptionAlgorithm);
#endif
            }
#if SUPPORT_AESGCM
            else if (encryptionAlgorithm.Category == EncryptionType.AesGcm)
            {
                return new AesGcmEncryptor(encryptionAlgorithm);
            }
#endif

            return new NullAesEncryptor();
        }

        private sealed class NullAesEncryptor : AuthenticatedEncryptor
        {
            public override void Encrypt(ReadOnlySpan<byte> key, ReadOnlySpan<byte> plaintext, ReadOnlySpan<byte> nonce, ReadOnlySpan<byte> associatedData, Span<byte> ciphertext, Span<byte> authenticationTag, out int authenticationTagBytesWritten)
            {
                authenticationTagBytesWritten = 0;
            }

            public override int GetBase64NonceSize()
                => 0;

            public override int GetCiphertextSize(int plaintextSize)
                => 0;

            public override int GetNonceSize()
                => 0;

            public override int GetTagSize()
                => 0;
        }

        private sealed class NullAesDecryptor : AuthenticatedDecryptor
        {
            public override bool TryDecrypt(ReadOnlySpan<byte> key, ReadOnlySpan<byte> ciphertext, ReadOnlySpan<byte> associatedData, ReadOnlySpan<byte> nonce, ReadOnlySpan<byte> authenticationTag, Span<byte> plaintext, out int bytesWritten)
            {
                bytesWritten = 0;
                return true;
            }
        }
    }
}<|MERGE_RESOLUTION|>--- conflicted
+++ resolved
@@ -22,25 +22,11 @@
         private const ulong _A192GCM = 21747546271068481u;
         private const ulong _A256GCM = 21747546337915457u;
         
-        /// <summary>
-        /// Defines whether the AES isntruction set is enabled. 
-        /// </summary>
+        /// <summary>Defines whether the AES instruction set is enabled. </summary>
         public static bool EnabledAesInstructionSet { get; set; } = true;
 
-<<<<<<< HEAD
         /// <summary>'A128CBC-HS256'</summary>
         public static readonly EncryptionAlgorithm A128CbcHS256 = new EncryptionAlgorithm(id: AlgorithmId.AesCbc128HS256, "A128CBC-HS256", requiredKeySizeInBytes: 32, SignatureAlgorithm.HS256, requiredKeyWrappedSizeInBytes: 40, EncryptionType.AesHmac);
-=======
-        /// <summary>
-        /// Defines whether the AES isntruction set is enabled. 
-        /// </summary>
-        public static bool EnabledAesInstructionSet { get; set; } = true;
-
-        /// <summary>
-        /// 'A128CBC-HS256'
-        /// </summary>
-        public static readonly EncryptionAlgorithm Aes128CbcHmacSha256 = new EncryptionAlgorithm(id: Algorithms.AesCbc128HS256, "A128CBC-HS256", requiredKeySizeInBytes: 32, SignatureAlgorithm.HmacSha256, requiredKeyWrappedSizeInBytes: 40, EncryptionType.AesHmac);
->>>>>>> 0cdde398
 
         /// <summary>'A192CBC-HS384'</summary>
         public static readonly EncryptionAlgorithm A192CbcHS384 = new EncryptionAlgorithm(id: AlgorithmId.AesCbc192HS384 /* Undefined in CWT */, "A192CBC-HS384", requiredKeySizeInBytes: 48, SignatureAlgorithm.HS384, requiredKeyWrappedSizeInBytes: 56, EncryptionType.AesHmac);
