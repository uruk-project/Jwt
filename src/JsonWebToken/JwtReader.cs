﻿// Copyright (c) 2018 Yann Crumeyrolle. All rights reserved.
// Licensed under the MIT license. See the LICENSE file in the project root for more information.

using JsonWebToken.Internal;
using System;
using System.Buffers;
using System.Collections.Generic;
using System.Diagnostics;
using System.Linq;
using System.Text;
using System.Text.Json;

namespace JsonWebToken
{
    /// <summary>
    /// Reads and validates a JWT.
    /// </summary>
    public sealed partial class JwtReader : IDisposable
    {
        private readonly IKeyProvider[] _encryptionKeyProviders;
        private readonly JwtHeaderCache _headerCache;
        private readonly KeyWrapperFactory _keyWrapFactory;
        private readonly SignerFactory _signatureFactory;
        private readonly AuthenticatedEncryptorFactory _authenticatedEncryptionFactory;
        private readonly bool _disposeFactories;

        private bool _disposed;

        /// <summary>
        /// Initializes a new instance of <see cref="JwtReader"/>.
        /// </summary>
        /// <param name="encryptionKeyProviders"></param>
        /// <param name="signerFactory"></param>
        /// <param name="keyWrapperFactory"></param>
        /// <param name="authenticatedEncryptorFactory"></param>
        public JwtReader(
            ICollection<IKeyProvider> encryptionKeyProviders,
            SignerFactory signerFactory,
            KeyWrapperFactory keyWrapperFactory,
            AuthenticatedEncryptorFactory authenticatedEncryptorFactory)
            : this(encryptionKeyProviders, signerFactory, keyWrapperFactory, authenticatedEncryptorFactory, null)
        {
        }

        /// <summary>
        /// Initializes a new instance of <see cref="JwtReader"/>.
        /// </summary>
        /// <param name="encryptionKeyProviders"></param>
        /// <param name="signerFactory"></param>
        /// <param name="keyWrapperFactory"></param>
        /// <param name="authenticatedEncryptorFactory"></param>
        /// <param name="headerCache"></param>
        public JwtReader(
                  ICollection<IKeyProvider> encryptionKeyProviders,
                  SignerFactory signerFactory,
                  KeyWrapperFactory keyWrapperFactory,
                  AuthenticatedEncryptorFactory authenticatedEncryptorFactory,
                  JwtHeaderCache headerCache)
        {
            if (encryptionKeyProviders == null)
            {
                Errors.ThrowArgumentNullException(ExceptionArgument.encryptionKeyProviders);
            }

            if (signerFactory == null)
            {
                Errors.ThrowArgumentNullException(ExceptionArgument.signerFactory);
            }

            if (keyWrapperFactory == null)
            {
                Errors.ThrowArgumentNullException(ExceptionArgument.keyWrapperFactory);
            }

            if (authenticatedEncryptorFactory == null)
            {
                Errors.ThrowArgumentNullException(ExceptionArgument.authenticatedEncryptorFactory);
            }

            _encryptionKeyProviders = encryptionKeyProviders.Where(p => p != null).ToArray();
            _signatureFactory = signerFactory;
            _keyWrapFactory = keyWrapperFactory;
            _authenticatedEncryptionFactory = authenticatedEncryptorFactory;
            _headerCache = headerCache ?? new JwtHeaderCache();
        }

        /// <summary>
        /// Initializes a new instance of <see cref="JwtReader"/>.
        /// </summary>
        /// <param name="encryptionKeyProviders"></param>
        public JwtReader(ICollection<IKeyProvider> encryptionKeyProviders)
            : this(encryptionKeyProviders, new DefaultSignerFactory(), new DefaultKeyWrapperFactory(), new DefaultAuthenticatedEncryptorFactory())
        {
            _disposeFactories = true;
        }

        /// <summary>
        /// Initializes a new instance of <see cref="JwtReader"/>.
        /// </summary>
        /// <param name="keys"></param>
        public JwtReader(IList<Jwk> keys)
           : this(new Jwks(keys))
        {
        }

        /// <summary>
        /// Initializes a new instance of <see cref="JwtReader"/>.
        /// </summary>
        /// <param name="keys"></param>
        public JwtReader(params Jwk[] keys)
           : this(new Jwks(keys))
        {
        }

        /// <summary>
        /// Initializes a new instance of <see cref="JwtReader"/>.
        /// </summary>
        /// <param name="encryptionKeyProvider"></param>
        public JwtReader(IKeyProvider encryptionKeyProvider)
            : this(new[] { encryptionKeyProvider })
        {
        }

        /// <summary>
        /// Initializes a new instance of <see cref="JwtReader"/>.
        /// </summary>
        /// <param name="encryptionKeys"></param>
        public JwtReader(Jwks encryptionKeys)
            : this(new StaticKeyProvider(encryptionKeys))
        {
        }

        /// <summary>
        /// Initializes a new instance of <see cref="JwtReader"/>.
        /// </summary>
        /// <param name="encryptionKey"></param>
        public JwtReader(Jwk encryptionKey)
            : this(new Jwks(encryptionKey))
        {
        }

        /// <summary>
        /// Initializes a new instance of <see cref="JwtReader"/>.
        /// </summary>
        public JwtReader()
            : this(Array.Empty<IKeyProvider>())
        {
        }

        /// <summary>
        /// Defines whether the header will be cached. Default is <c>true</c>.
        /// </summary>
        public bool EnableHeaderCaching { get; set; } = true;

        /// <summary>
        /// Reads and validates a JWT encoded as a JWS or JWE in compact serialized format.
        /// </summary>
        /// <param name="token">The JWT encoded as JWE or JWS</param>
        /// <param name="policy">The validation policy.</param>
        public TokenValidationResult TryReadToken(string token, TokenValidationPolicy policy)
        {
            if (token == null)
            {
                Errors.ThrowArgumentNullException(ExceptionArgument.token);
            }

            if (policy == null)
            {
                Errors.ThrowArgumentNullException(ExceptionArgument.policy);
            }

            return TryReadToken(token.AsSpan(), policy);
        }

        /// <summary>
        /// Reads and validates a JWT encoded as a JWS or JWE in compact serialized format.
        /// </summary>
        /// <param name="utf8Token">The JWT encoded as JWE or JWS.</param>
        /// <param name="policy">The validation policy.</param>
        public TokenValidationResult TryReadToken(in ReadOnlySequence<byte> utf8Token, TokenValidationPolicy policy)
        {
            if (utf8Token.IsSingleSegment)
            {
                return TryReadToken(utf8Token.First.Span, policy);
            }

            return TryReadToken(utf8Token.ToArray(), policy);
        }

        /// <summary>
        /// Reads and validates a JWT encoded as a JWS or JWE in compact serialized format.
        /// </summary>
        /// <param name="token">The JWT encoded as JWE or JWS</param>
        /// <param name="policy">The validation policy.</param>
        public TokenValidationResult TryReadToken(ReadOnlySpan<char> token, TokenValidationPolicy policy)
        {
            if (policy == null)
            {
                Errors.ThrowArgumentNullException(ExceptionArgument.policy);
            }

            if (_disposed)
            {
                Errors.ThrowObjectDisposed(typeof(JwtReader));
            }

            if (token.IsEmpty)
            {
                return TokenValidationResult.MalformedToken();
            }

            int length = token.Length;
            if (length > policy.MaximumTokenSizeInBytes)
            {
                return TokenValidationResult.MalformedToken();
            }

            byte[] utf8ArrayToReturnToPool = null;
            var utf8Token = length <= Constants.MaxStackallocBytes
                  ? stackalloc byte[length]
                  : (utf8ArrayToReturnToPool = ArrayPool<byte>.Shared.Rent(length)).AsSpan(0, length);
            try
            {
#if !NETSTANDARD2_0
                Encoding.UTF8.GetBytes(token, utf8Token);
#else
                EncodingHelper.GetUtf8Bytes(token, utf8Token);
#endif
                return TryReadToken(utf8Token, policy);
            }
            finally
            {
                if (utf8ArrayToReturnToPool != null)
                {
                    ArrayPool<byte>.Shared.Return(utf8ArrayToReturnToPool);
                }
            }
        }

        /// <summary>
        /// Reads and validates a JWT encoded as a JWS or JWE in compact serialized format.
        /// </summary>
        /// <param name="utf8Token">The JWT encoded as JWE or JWS.</param>
        /// <param name="policy">The validation policy.</param>
        public unsafe TokenValidationResult TryReadToken(ReadOnlySpan<byte> utf8Token, TokenValidationPolicy policy)
        {
            if (policy == null)
            {
                Errors.ThrowArgumentNullException(ExceptionArgument.policy);
            }

            if (_disposed)
            {
                Errors.ThrowObjectDisposed(typeof(JwtReader));
            }

            string malformedMessage = null;
            Exception malformedException = null;
            if (utf8Token.IsEmpty)
            {
                goto Malformed;
            }

            if (utf8Token.Length > policy.MaximumTokenSizeInBytes)
            {
                goto Malformed;
            }

            var pSegments = stackalloc TokenSegment[Constants.JweSegmentCount];
            var segmentCount = Tokenizer.Tokenize(utf8Token, pSegments);
            if (segmentCount < Constants.JwsSegmentCount)
            {
                goto Malformed;
            }

            var segments = new ReadOnlySpan<TokenSegment>(pSegments, segmentCount);
            var headerSegment = segments[0];
            if (headerSegment.IsEmpty)
            {
                goto Malformed;
            }

            JwtHeader header;
            var rawHeader = utf8Token.Slice(0, headerSegment.Length);
            try
            {
                if (EnableHeaderCaching)
                {
                    if (!_headerCache.TryGetHeader(rawHeader, out header))
                    {
                        header = GetJsonHeader(rawHeader);
                        _headerCache.AddHeader(rawHeader, header);
                    }
                }
                else
                {
                    header = GetJsonHeader(rawHeader);
                }
            }
            catch (FormatException formatException)
            {
                malformedException = formatException;
                goto Malformed;
            }
            catch (JsonReaderException readerException)
            {
                malformedException = readerException;
                goto Malformed;
            }

            var headerValidationResult = policy.TryValidate(new CriticalHeaderValidationContext(header));
            if (!headerValidationResult.Succedeed)
            {
                return headerValidationResult;
            }

            if (segments.Length == Constants.JwsSegmentCount)
            {
                return TryReadJws(utf8Token, policy, segments[0], segments[1], segments[2], header);
            }
            else if (segments.Length == Constants.JweSegmentCount)
            {
                return TryReadJwe(utf8Token, policy, rawHeader, segments[1], segments[2], segments[3], segments[4], header);
            }

        Malformed:
            return TokenValidationResult.MalformedToken(malformedMessage, malformedException);
        }

        private TokenValidationResult TryReadJwe(
            ReadOnlySpan<byte> utf8Buffer,
            TokenValidationPolicy policy,
            ReadOnlySpan<byte> rawHeader,
            TokenSegment encryptionKeySegment,
            TokenSegment ivSegment,
            TokenSegment ciphertextSegment,
            TokenSegment authenticationTagSegment,
            JwtHeader header)
        {
            var enc = header.EncryptionAlgorithm;
            if (enc is null)
            {
                return TokenValidationResult.MissingEncryptionAlgorithm();
            }

            var keys = GetContentEncryptionKeys(header, utf8Buffer.Slice(encryptionKeySegment.Start, encryptionKeySegment.Length), enc);
            if (keys.Count == 0)
            {
                return TokenValidationResult.EncryptionKeyNotFound();
            }

            var rawInitializationVector = utf8Buffer.Slice(ivSegment.Start, ivSegment.Length);
            var rawCiphertext = utf8Buffer.Slice(ciphertextSegment.Start, ciphertextSegment.Length);
            var rawAuthenticationTag = utf8Buffer.Slice(authenticationTagSegment.Start, authenticationTagSegment.Length);

            int decryptedLength = Base64Url.GetArraySizeRequiredToDecode(rawCiphertext.Length);
            byte[] decryptedArrayToReturnToPool = null;
            var decryptedBytes = decryptedLength <= Constants.MaxStackallocBytes
                  ? stackalloc byte[decryptedLength]
                  : (decryptedArrayToReturnToPool = ArrayPool<byte>.Shared.Rent(decryptedLength)).AsSpan(0, decryptedLength);

            try
            {
                Jwk decryptionKey = null;
                bool decrypted = false;
                for (int i = 0; i < keys.Count; i++)
                {
                    decryptionKey = keys[i];
                    if (TryDecryptToken(rawHeader, rawCiphertext, rawInitializationVector, rawAuthenticationTag, enc, decryptionKey, decryptedBytes, out int bytesWritten))
                    {
                        decryptedBytes = decryptedBytes.Slice(0, bytesWritten);
                        decrypted = true;
                        break;
                    }
                }

                if (!decrypted)
                {
                    return TokenValidationResult.DecryptionFailed();
                }

                bool compressed;
                ReadOnlySequence<byte> decompressedBytes = default;
                var zip = (CompressionAlgorithm)header.Zip;
                if (zip is null)
                {
                    compressed = false;
                }
                else
                {
                    Compressor compressor = zip.Compressor;
                    if (compressor == null)
                    {
                        return TokenValidationResult.InvalidHeader(HeaderParameters.ZipUtf8);
                    }

                    try
                    {
                        compressed = true;
                        decompressedBytes = compressor.Decompress(decryptedBytes);
                    }
                    catch (Exception e)
                    {
                        return TokenValidationResult.DecompressionFailed(e);
                    }
                }

                Jwt jwe;
                var cty = header.Cty;
                if (!cty.IsEmpty && ContentTypeValues.JwtUtf8.SequenceEqual(cty))
                {
                    var decryptionResult = compressed
                        ? TryReadToken(decompressedBytes, policy)
                        : TryReadToken(decryptedBytes, policy);
                    if (!decryptionResult.Succedeed)
                    {
                        return decryptionResult;
                    }

                    var decryptedJwt = decryptionResult.Token;
                    jwe = new Jwt(header, decryptedJwt, decryptionKey);
                }
                else
                {
                    // The decrypted payload is not a nested JWT
                    jwe = new Jwt(header, compressed ? decompressedBytes.ToArray() : decryptedBytes.ToArray(), decryptionKey);
                }

                return TokenValidationResult.Success(jwe);
            }
            finally
            {
                if (decryptedArrayToReturnToPool != null)
                {
                    ArrayPool<byte>.Shared.Return(decryptedArrayToReturnToPool);
                }
            }
        }

        private TokenValidationResult TryReadJws(
            ReadOnlySpan<byte> utf8Buffer,
            TokenValidationPolicy policy,
            TokenSegment headerSegment,
            TokenSegment payloadSegment,
            TokenSegment signatureSegment,
            JwtHeader header)
        {
            var rawPayload = utf8Buffer.Slice(payloadSegment.Start, payloadSegment.Length);
            Exception malformedException;
            JwtPayload payload;
            try
            {
                payload = GetJsonPayload(rawPayload);
            }
            catch (FormatException formatException)
            {
                malformedException = formatException;
                goto Malformed;
            }
            catch (JsonReaderException readerException)
            {
                malformedException = readerException;
                goto Malformed;
            }

            Jwt jws = new Jwt(header, payload);
            if (policy.SignatureValidation != null)
            {
                var result = TryValidateSignature(policy.SignatureValidation, jws, utf8Buffer.Slice(headerSegment.Start, headerSegment.Length + payloadSegment.Length + 1), utf8Buffer.Slice(signatureSegment.Start, signatureSegment.Length));
                if (!result.Succedeed)
                {
                    return result;
                }
            }

            if (policy.HasValidation)
            {
                return policy.TryValidate(new TokenValidationContext(jws));
            }

            return TokenValidationResult.Success(jws);
        Malformed:
            return TokenValidationResult.MalformedToken(exception: malformedException);
        }

        private static JwtPayload GetJsonPayload(ReadOnlySpan<byte> data)
        {
            int bufferLength = Base64Url.GetArraySizeRequiredToDecode(data.Length);
            byte[] base64UrlArrayToReturnToPool = null;
            var buffer = bufferLength <= Constants.MaxStackallocBytes
              ? stackalloc byte[bufferLength]
              : (base64UrlArrayToReturnToPool = ArrayPool<byte>.Shared.Rent(bufferLength)).AsSpan(0, bufferLength);
            try
            {
                Base64Url.Decode(data, buffer);
                return JsonPayloadParser.ParsePayload(buffer);
            }
            finally
            {
                if (base64UrlArrayToReturnToPool != null)
                {
                    ArrayPool<byte>.Shared.Return(base64UrlArrayToReturnToPool);
                }
            }
        }

        private static JwtHeader GetJsonHeader(ReadOnlySpan<byte> data)
        {
            int base64UrlLength = Base64Url.GetArraySizeRequiredToDecode(data.Length);
            byte[] base64UrlArrayToReturnToPool = null;
            var buffer = base64UrlLength <= Constants.MaxStackallocBytes
              ? stackalloc byte[base64UrlLength]
              : (base64UrlArrayToReturnToPool = ArrayPool<byte>.Shared.Rent(base64UrlLength)).AsSpan(0, base64UrlLength);
            try
            {
                Base64Url.Decode(data, buffer);
                return JsonHeaderParser.ParseHeader(buffer);
            }
            finally
            {
                if (base64UrlArrayToReturnToPool != null)
                {
                    ArrayPool<byte>.Shared.Return(base64UrlArrayToReturnToPool);
                }
            }
        }

        private bool TryDecryptToken(
            ReadOnlySpan<byte> rawHeader,
            ReadOnlySpan<byte> rawCiphertext,
            ReadOnlySpan<byte> rawInitializationVector,
            ReadOnlySpan<byte> rawAuthenticationTag,
            EncryptionAlgorithm encryptionAlgorithm,
            Jwk key,
            Span<byte> decryptedBytes,
            out int bytesWritten)
        {
            var decryptor = _authenticatedEncryptionFactory.Create(key, encryptionAlgorithm);
            if (decryptor == null)
            {
                return Errors.TryWriteError(out bytesWritten);
            }

            int ciphertextLength = Base64Url.GetArraySizeRequiredToDecode(rawCiphertext.Length);
            int headerLength = rawHeader.Length;
            int initializationVectorLength = Base64Url.GetArraySizeRequiredToDecode(rawInitializationVector.Length);
            int authenticationTagLength = Base64Url.GetArraySizeRequiredToDecode(rawAuthenticationTag.Length);
            int bufferLength = ciphertextLength + headerLength + initializationVectorLength + authenticationTagLength;
            byte[] arrayToReturn = null;
            Span<byte> buffer = bufferLength < Constants.MaxStackallocBytes
                ? stackalloc byte[bufferLength]
                : (arrayToReturn = ArrayPool<byte>.Shared.Rent(bufferLength)).AsSpan(0, bufferLength);

            Span<byte> ciphertext = buffer.Slice(0, ciphertextLength);
            Span<byte> header = buffer.Slice(ciphertextLength, headerLength);
            Span<byte> initializationVector = buffer.Slice(ciphertextLength + headerLength, initializationVectorLength);
            Span<byte> authenticationTag = buffer.Slice(ciphertextLength + headerLength + initializationVectorLength, authenticationTagLength);
            try
            {
                Base64Url.Decode(rawCiphertext, ciphertext, out int ciphertextBytesConsumed, out int ciphertextBytesWritten);
                Debug.Assert(ciphertext.Length == ciphertextBytesWritten);

#if !NETSTANDARD2_0
                char[] headerArrayToReturn = null;
                try
                {
                    Span<char> utf8Header = header.Length < Constants.MaxStackallocBytes
                        ? stackalloc char[header.Length]
                        : (headerArrayToReturn = ArrayPool<char>.Shared.Rent(header.Length)).AsSpan(0, header.Length);

                    Encoding.UTF8.GetChars(rawHeader, utf8Header);
                    Encoding.ASCII.GetBytes(utf8Header, header);
                }
                finally
                {
                    if (headerArrayToReturn != null)
                    {
                        ArrayPool<char>.Shared.Return(headerArrayToReturn);
                    }
                }
#else
                EncodingHelper.GetAsciiBytes(rawHeader, header);
#endif
                Base64Url.Decode(rawInitializationVector, initializationVector, out int ivBytesConsumed, out int ivBytesWritten);
                Debug.Assert(initializationVector.Length == ivBytesWritten);

                Base64Url.Decode(rawAuthenticationTag, authenticationTag, out int authenticationTagBytesConsumed, out int authenticationTagBytesWritten);
                Debug.Assert(authenticationTag.Length == authenticationTagBytesWritten);

                if (!decryptor.TryDecrypt(
                    ciphertext,
                    header,
                    initializationVector,
                    authenticationTag,
                    decryptedBytes,
                    out bytesWritten))
                {
                    return false;
                }
            }
            finally
            {
                if (arrayToReturn != null)
                {
                    ArrayPool<byte>.Shared.Return(arrayToReturn);
                }
            }

            return decryptedBytes != null;
        }

        private List<Jwk> GetContentEncryptionKeys(JwtHeader header, ReadOnlySpan<byte> rawEncryptedKey, EncryptionAlgorithm enc)
        {
            var alg = header.KeyManagementAlgorithm;
            var keys = ResolveDecryptionKey(header, alg);
            var keyManamagementAlg = (KeyManagementAlgorithm)alg;
            if (keyManamagementAlg == KeyManagementAlgorithm.Direct)
            {
                return keys;
            }

            Span<byte> encryptedKey = stackalloc byte[Base64Url.GetArraySizeRequiredToDecode(rawEncryptedKey.Length)];
            var operationResult = Base64Url.Decode(rawEncryptedKey, encryptedKey, out _, out _);
            Debug.Assert(operationResult == OperationStatus.Done);

            var unwrappedKeys = new List<Jwk>(1);
            for (int i = 0; i < keys.Count; i++)
            {
                var key = keys[i];
                KeyWrapper kwp = _keyWrapFactory.Create(key, enc, keyManamagementAlg);
                if (kwp != null)
                {
                    Span<byte> unwrappedKey = stackalloc byte[kwp.GetKeyUnwrapSize(encryptedKey.Length)];
                    if (kwp.TryUnwrapKey(encryptedKey, unwrappedKey, header, out int keyWrappedBytesWritten))
                    {
                        unwrappedKeys.Add(SymmetricJwk.FromSpan(unwrappedKey.Slice(0, keyWrappedBytesWritten)));
                    }
                }
            }

            return unwrappedKeys;
        }

        private List<Jwk> ResolveDecryptionKey(JwtHeader header, KeyManagementAlgorithm alg)
        {
            var keys = new List<Jwk>(1);
            for (int i = 0; i < _encryptionKeyProviders.Length; i++)
            {
                var keySet = _encryptionKeyProviders[i].GetKeys(header);
                for (int j = 0; j < keySet.Length; j++)
                {
                    var key = keySet[j];
                    if ((key.Use == null || JwkUseNames.Enc.SequenceEqual(key.Use)) &&
                        (key.Alg == null || alg.Utf8Name.SequenceEqual(key.Alg)))
                    {
                        keys.Add(key);
                    }
                }
            }

            return keys;
        }

        private TokenValidationResult TryValidateSignature(SignatureValidationContext signatureValidationContext, Jwt jwt, ReadOnlySpan<byte> contentBytes, ReadOnlySpan<byte> signatureSegment)
        {
            if (contentBytes.Length == 0 && signatureSegment.Length == 0)
            {
                // This is not a JWS
                goto Success;
            }

            if (signatureSegment.IsEmpty)
            {
                if (signatureValidationContext.SupportUnsecure && jwt.SignatureAlgorithm == SignatureAlgorithm.None)
                {
                    goto Success;
                }

                return TokenValidationResult.MissingSignature(jwt);
            }

            try
            {
                int signatureBytesLength = Base64Url.GetArraySizeRequiredToDecode(signatureSegment.Length);
                Span<byte> signatureBytes = stackalloc byte[signatureBytesLength];
                Base64Url.Decode(signatureSegment, signatureBytes, out int byteConsumed, out int bytesWritten);
                Debug.Assert(bytesWritten == signatureBytes.Length);
                bool keysTried = false;

                var keySet = signatureValidationContext.KeyProvider.GetKeys(jwt.Header);
                if (keySet != null)
                {
<<<<<<< HEAD
                    var key = keySet[i];
                    if (key.CanUseForSignature(jwt.Header.SignatureAlgorithm))
=======
                    for (int i = 0; i < keySet.Length; i++)
>>>>>>> c1948208
                    {
                        var key = keySet[i];
                        if ((key.Use == null || JwkUseNames.Sig.SequenceEqual(key.Use)) &&
                            (key.Alg == null || jwt.Header.SignatureAlgorithm.Utf8Name.SequenceEqual(key.Alg)))
                        {
                            var alg = signatureValidationContext.Algorithm ?? key.Alg;
                            if (TryValidateSignature(contentBytes, signatureBytes, key, alg))
                            {
                                jwt.SigningKey = key;
                                goto Success;
                            }

                            keysTried = true;
                        }
                    }
                }

                if (keysTried)
                {
                    return TokenValidationResult.InvalidSignature(jwt);
                }

                return TokenValidationResult.SignatureKeyNotFound(jwt);
            }
            catch (FormatException e)
            {
                return TokenValidationResult.MalformedSignature(jwt, e);
            }

        Success:
            return TokenValidationResult.Success(jwt);
        }

        private bool TryValidateSignature(ReadOnlySpan<byte> contentBytes, ReadOnlySpan<byte> signature, Jwk key, SignatureAlgorithm algorithm)
        {
            var signer = _signatureFactory.Create(key, algorithm, willCreateSignatures: false);
            if (signer == null)
            {
                return false;
            }

            return signer.Verify(contentBytes, signature);
        }

        /// <summary>
        /// Releases managed reources.
        /// </summary>
        public void Dispose()
        {
            if (!_disposed && _disposeFactories)
            {
                _signatureFactory.Dispose();
                _keyWrapFactory.Dispose();
                _authenticatedEncryptionFactory.Dispose();
                _disposed = true;
            }
        }
    }
}<|MERGE_RESOLUTION|>--- conflicted
+++ resolved
@@ -690,16 +690,10 @@
                 var keySet = signatureValidationContext.KeyProvider.GetKeys(jwt.Header);
                 if (keySet != null)
                 {
-<<<<<<< HEAD
-                    var key = keySet[i];
-                    if (key.CanUseForSignature(jwt.Header.SignatureAlgorithm))
-=======
                     for (int i = 0; i < keySet.Length; i++)
->>>>>>> c1948208
                     {
                         var key = keySet[i];
-                        if ((key.Use == null || JwkUseNames.Sig.SequenceEqual(key.Use)) &&
-                            (key.Alg == null || jwt.Header.SignatureAlgorithm.Utf8Name.SequenceEqual(key.Alg)))
+                        if (key.CanUseForSignature(jwt.Header.SignatureAlgorithm))
                         {
                             var alg = signatureValidationContext.Algorithm ?? key.Alg;
                             if (TryValidateSignature(contentBytes, signatureBytes, key, alg))
