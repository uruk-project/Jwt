--- conflicted
+++ resolved
@@ -9,13 +9,11 @@
         public static ReadOnlySpan<char> PrivateRsaKeyLabel => new[] { 'R', 'S', 'A', ' ', 'P', 'R', 'I', 'V', 'A', 'T', 'E', ' ', 'K', 'E', 'Y', '-', '-', '-', '-', '-' };
 
 #if SUPPORT_ELLIPTIC_CURVE
-<<<<<<< HEAD
         public static ReadOnlySpan<char> PrivateECKeyPrefix => "-----BEGIN EC PRIVATE KEY-----".AsSpan();
 
         public static ReadOnlySpan<char> PrivateECKeySuffix => new[] { '-', '-', '-', '-', '-', 'E', 'N', 'D', ' ', 'E', 'C', ' ', 'P', 'R', 'I', 'V', 'A', 'T', 'E', ' ', 'K', 'E', 'Y', '-', '-', '-', '-', '-' };
-=======
+
         public static ReadOnlySpan<char> PrivateECKeyLabel => new[] { 'E', 'C', ' ', 'P', 'R', 'I', 'V', 'A', 'T', 'E', ' ', 'K', 'E', 'Y', '-', '-', '-', '-', '-' };
->>>>>>> 516d0df9
 #endif
 
         // SEQUENCE
