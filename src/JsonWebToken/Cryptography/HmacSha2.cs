--- conflicted
+++ resolved
@@ -67,9 +67,6 @@
             }
             else
             {
-<<<<<<< HEAD
-                HmacHelper.InitializeIOKeys(key, _keys, blockSize);
-=======
                 InitializeIOKeys(key);
             }
         }
@@ -79,8 +76,6 @@
 #if SUPPORT_SIMD
             if (Avx2.IsSupported && key.Length != 0 && (key.Length & 31) == 0)
             {
-                Vector256<byte> innerKeyInit = Vector256.Create((byte)0x36);
-                Vector256<byte> outerKeyInit = Vector256.Create((byte)0x5c);
                 ref byte keyRef = ref MemoryMarshal.GetReference(key);
                 ref byte keyEndRef = ref Unsafe.Add(ref keyRef, key.Length);
                 ref byte innerKeyRef = ref Unsafe.AsRef(_keys[0]);
@@ -89,8 +84,8 @@
                 do
                 {
                     var k1 = Unsafe.ReadUnaligned<Vector256<byte>>(ref keyRef);
-                    Unsafe.WriteUnaligned(ref innerKeyRef, Avx2.Xor(k1, innerKeyInit));
-                    Unsafe.WriteUnaligned(ref outerKeyRef, Avx2.Xor(k1, outerKeyInit));
+                    Unsafe.WriteUnaligned(ref innerKeyRef, Avx2.Xor(k1, _innerKeyInit));
+                    Unsafe.WriteUnaligned(ref outerKeyRef, Avx2.Xor(k1, _outerKeyInit));
 
                     // assume the IO keys are Modulo 32
                     keyRef = ref Unsafe.Add(ref keyRef, 32);
@@ -101,8 +96,8 @@
                 // treat the remain
                 while (Unsafe.IsAddressLessThan(ref innerKeyRef, ref innerKeyEndRef))
                 {
-                    Unsafe.WriteUnaligned(ref innerKeyRef, innerKeyInit);
-                    Unsafe.WriteUnaligned(ref outerKeyRef, outerKeyInit);
+                    Unsafe.WriteUnaligned(ref innerKeyRef, _innerKeyInit);
+                    Unsafe.WriteUnaligned(ref outerKeyRef, _outerKeyInit);
                     innerKeyRef = ref Unsafe.Add(ref innerKeyRef, 32);
                     outerKeyRef = ref Unsafe.Add(ref outerKeyRef, 32);
                 }
@@ -124,7 +119,6 @@
                     _keys[i + BlockSize] ^= 0x5c;
                     i++;
                 }
->>>>>>> ca368b09
             }
         }
 
