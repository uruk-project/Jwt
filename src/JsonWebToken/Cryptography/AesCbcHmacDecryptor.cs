--- conflicted
+++ resolved
@@ -81,12 +81,8 @@
                 Span<byte> hmacKey = stackalloc byte[Sha2.BlockSizeStackallocThreshold * 2]
                     .Slice(0, hashAlgorithm.BlockSize * 2); 
                 Hmac hmac = new Hmac(hashAlgorithm, key, hmacKey);
-<<<<<<< HEAD
-                Span<byte> hash = stackalloc byte[hashAlgorithm.HashSize];
-=======
                 Span<byte> hash = stackalloc byte[AuthenticatedEncryptor.TagSizeStackallocThreshold]
                     .Slice(0, authenticationTag.Length * 2);
->>>>>>> 8f7d7595
                 hmac.ComputeHash(macBytes, hash);
                 CryptographicOperations.ZeroMemory(hmacKey);
 
