--- conflicted
+++ resolved
@@ -256,11 +256,7 @@
         [DoesNotReturn]
         internal static void ThrowNotSupportedException_Curve(string? curve) => throw CreateNotSupportedException_Curve(curve);
         [MethodImpl(MethodImplOptions.NoInlining)]
-<<<<<<< HEAD
-        private static Exception CreateNotSupportedException_Curve(string? curve) => new NotSupportedException($"Elliptical Curve not supported for curve: '{curve}'");
-=======
         internal static Exception CreateNotSupportedException_Curve(string curve) => new NotSupportedException($"Elliptical Curve not supported for curve: '{curve}'");
->>>>>>> bdd2926f
 
         [DoesNotReturn]
         internal static void ThrowNotSupportedException_Algorithm(string algorithm) => throw CreateNotSupportedException_Algorithm(algorithm);
