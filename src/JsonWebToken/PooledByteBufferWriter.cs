--- conflicted
+++ resolved
@@ -32,16 +32,7 @@
             _index = 0;
         }
 
-#if NETSTANDARD2_0
         /// <summary>
-<<<<<<< HEAD
-=======
-        /// Gets the current index.
-        /// </summary>
-        public int Index => _index;
-
-        /// <summary>
->>>>>>> 2c0ff509
         /// Gets the output as a <see cref="byte" /> array.
         /// </summary>
         public byte[] Buffer
@@ -51,7 +42,6 @@
                 return _rentedBuffer;
             }
         }
-#endif
 
         /// <summary>
         /// Gets the output as a <see cref="Memory{T}"/>.
