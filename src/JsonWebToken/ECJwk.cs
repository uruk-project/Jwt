--- conflicted
+++ resolved
@@ -1,4 +1,4 @@
-﻿// Copyright (c) 2020 Yann Crumeyrolle. All rights reserved.
+// Copyright (c) 2020 Yann Crumeyrolle. All rights reserved.
 // Licensed under the MIT license. See LICENSE in the project root for license information.
 
 #if SUPPORT_ELLIPTIC_CURVE
@@ -495,11 +495,7 @@
             var key = new ECJwk(parameters, algorithm);
             if (computeThumbprint)
             {
-<<<<<<< HEAD
-                ComputeThumbprint(key);
-=======
                 ComputeKid(key);
->>>>>>> bdd2926f
             }
 
             return key;
@@ -519,11 +515,7 @@
             var key = new ECJwk(parameters, algorithm);
             if (computeThumbprint)
             {
-<<<<<<< HEAD
-                ComputeThumbprint(key);
-=======
                 ComputeKid(key);
->>>>>>> bdd2926f
             }
 
             return key;
@@ -543,11 +535,7 @@
             var key = new ECJwk(parameters);
             if (computeThumbprint)
             {
-<<<<<<< HEAD
-                ComputeThumbprint(key);
-=======
                 ComputeKid(key);
->>>>>>> bdd2926f
             }
 
             return key;
