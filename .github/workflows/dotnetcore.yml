--- conflicted
+++ resolved
@@ -39,7 +39,6 @@
 
     steps:
       - uses: actions/checkout@v2
-<<<<<<< HEAD
       - name: Setup OpenSSL (macOS)
         if: matrix.os == 'macos-latest'
         run: |
@@ -58,18 +57,6 @@
       #   with:
       #     dotnet-version: '5.0.x'
       - name: Setup dotnet '6.x'
-=======
-      # - name: Setup OpenSSL (macOS)
-      #   if: matrix.os == 'macos-latest'
-      #   run: |
-      #     wget https://www.openssl.org/source/openssl-1.1.1c.tar.gz
-      #     tar -xzvf openssl-1.1.1c.tar.gz
-      #     cd openssl-1.1.1c
-      #     ./config
-      #     make
-      #     sudo make install
-      - name: setup dotnet '2.2.x'
->>>>>>> 1842a8e6
         uses: actions/setup-dotnet@v1
         with:
           dotnet-version: '6.x'
