--- conflicted
+++ resolved
@@ -64,27 +64,6 @@
         [InlineData("This is a test string for encryption.This is a test string for encryption.This is a test string for encryption.This is a test string for encryption.")]
         public void EncryptSimd_Decrypt(string value)
         {
-<<<<<<< HEAD
-            var data = Encoding.UTF8.GetBytes(value);
-            var ciphertext = new Span<byte>(new byte[(data.Length + 16) & ~15]);
-            var authenticationTag = new Span<byte>(new byte[64]);
-            var plaintext = new Span<byte>(new byte[ciphertext.Length]);
-            var key = SymmetricJwk.FromByteArray(Encoding.UTF8.GetBytes("ThisIsA128bitKey" + "ThisIsA128bitKey" + "ThisIsA128bitKey" + "ThisIsA128bitKey"));
-            var nonce = Encoding.UTF8.GetBytes("ThisIsAnInitVect");
-            var encryptorNi = new AesCbcHmacEncryptor(EncryptionAlgorithm.A256CbcHS512, new Aes256CbcEncryptor());
-            encryptorNi.Encrypt(key.AsSpan(), data, nonce, nonce, ciphertext, authenticationTag, out int tagSize);
-            var decryptor = new AesCbcHmacDecryptor(EncryptionAlgorithm.A256CbcHS512);
-            bool decrypted = decryptor.TryDecrypt(key.K, ciphertext, nonce, nonce, authenticationTag.Slice(0, tagSize), plaintext, out int bytesWritten);
-            Assert.True(decrypted);
-            Assert.Equal(data, plaintext.Slice(0, bytesWritten).ToArray());
-
-            var decryptorNi = new AesCbcHmacDecryptor(EncryptionAlgorithm.A256CbcHS512, new Aes256CbcDecryptor());
-            plaintext.Clear();
-            decrypted = decryptorNi.TryDecrypt(key.K, ciphertext, nonce, nonce, authenticationTag.Slice(0, tagSize), plaintext, out bytesWritten);
-            Assert.True(decrypted);
-            Assert.Equal(data, plaintext.Slice(0, bytesWritten).ToArray());
-            Assert.Equal(32, tagSize);
-=======
             if (System.Runtime.Intrinsics.X86.Aes.IsSupported)
             {
                 var data = Encoding.UTF8.GetBytes(value);
@@ -107,7 +86,6 @@
                 Assert.Equal(data, plaintext.Slice(0, bytesWritten).ToArray());
                 Assert.Equal(32, tagSize);
             }
->>>>>>> de3eec9a
         }
 #endif
 
