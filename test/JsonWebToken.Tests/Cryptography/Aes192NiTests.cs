﻿using JsonWebToken.Cryptography;

namespace JsonWebToken.Tests.Cryptography
{
#if SUPPORT_SIMD
    public class Aes192NiTests : Aes192Tests
    {
<<<<<<< HEAD
        private protected override AesDecryptor CreateDecryptor()
          => new Aes192CbcDecryptor();

        private protected override AesEncryptor CreateEncryptor()
            => new Aes192CbcEncryptor();
=======
        protected override AesDecryptor CreateDecryptor()
            => System.Runtime.Intrinsics.X86.Aes.IsSupported ? (AesDecryptor)new Aes192CbcDecryptor() : new AesCbcDecryptor(EncryptionAlgorithm.Aes192CbcHmacSha384);

        protected override AesEncryptor CreateEncryptor()
            => System.Runtime.Intrinsics.X86.Aes.IsSupported ? (AesEncryptor)new Aes192CbcEncryptor() : new AesCbcEncryptor(EncryptionAlgorithm.Aes192CbcHmacSha384);
>>>>>>> de3eec9a
    }
#endif
}<|MERGE_RESOLUTION|>--- conflicted
+++ resolved
@@ -5,19 +5,11 @@
 #if SUPPORT_SIMD
     public class Aes192NiTests : Aes192Tests
     {
-<<<<<<< HEAD
         private protected override AesDecryptor CreateDecryptor()
-          => new Aes192CbcDecryptor();
+            => System.Runtime.Intrinsics.X86.Aes.IsSupported ? (AesDecryptor)new Aes192CbcDecryptor() : new AesCbcDecryptor(EncryptionAlgorithm.Aes192CbcHmacSha384);
 
         private protected override AesEncryptor CreateEncryptor()
-            => new Aes192CbcEncryptor();
-=======
-        protected override AesDecryptor CreateDecryptor()
-            => System.Runtime.Intrinsics.X86.Aes.IsSupported ? (AesDecryptor)new Aes192CbcDecryptor() : new AesCbcDecryptor(EncryptionAlgorithm.Aes192CbcHmacSha384);
-
-        protected override AesEncryptor CreateEncryptor()
             => System.Runtime.Intrinsics.X86.Aes.IsSupported ? (AesEncryptor)new Aes192CbcEncryptor() : new AesCbcEncryptor(EncryptionAlgorithm.Aes192CbcHmacSha384);
->>>>>>> de3eec9a
     }
 #endif
 }