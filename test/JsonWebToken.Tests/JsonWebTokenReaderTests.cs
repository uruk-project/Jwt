using System;
using System.Buffers;
using System.Collections;
using System.Collections.Generic;
using System.Linq;
using System.Net;
using System.Net.Http;
using System.Text;
using System.Threading;
using System.Threading.Tasks;
using Xunit;

namespace JsonWebToken.Tests
{
    public class JsonWebTokenReaderTests : IClassFixture<KeyFixture>, IClassFixture<TokenFixture>
    {
        private readonly KeyFixture _keys;
        private readonly TokenFixture _tokens;

        public JsonWebTokenReaderTests(KeyFixture keys, TokenFixture tokens)
        {
            _keys = keys;
            _tokens = tokens;
        }

        private class TokenSegment<T> : ReadOnlySequenceSegment<T>
        {
            public TokenSegment(ReadOnlyMemory<T> memory) => Memory = memory;

            public TokenSegment<T> Add(ReadOnlyMemory<T> mem)
            {
                var segment = new TokenSegment<T>(mem)
                {
                    RunningIndex = RunningIndex + Memory.Length
                };
                Next = segment;
                return segment;
            }
        }

        [Theory]
        [ClassData(typeof(ValidTokenTestData))]
        public void ReadJwt_ValidMultipleSequence(string token, bool signed)
        {
            var value = _tokens.ValidTokens[token];
            var utf8Jwt = Encoding.UTF8.GetBytes(value);

            TokenSegment<byte> firstSegment = new TokenSegment<byte>(utf8Jwt.AsMemory(0, 10));
            var secondSegment = firstSegment.Add(utf8Jwt.AsMemory(10, 10));
            var thirdSegment = secondSegment.Add(utf8Jwt.AsMemory(20));
            ReadOnlySequence<byte> sequence = new ReadOnlySequence<byte>(firstSegment, 0, thirdSegment, thirdSegment.Memory.Length);

            var builder = new TokenValidationPolicyBuilder()
                    .EnableLifetimeValidation()
                    .RequireAudience("636C69656E745F6964")
                    .RequireIssuer("https://idp.example.com/")
                    .WithDecryptionKeys(_keys.Jwks);
            if (signed)
            {
                builder.RequireSignature(_keys.Jwks);
            }
            else
            {
                builder.AcceptUnsecureToken();
            }

            var result = Jwt.TryParse(sequence, builder, out var jwt);
            Assert.True(result);
            jwt.Dispose();
        }

        [Theory]
        [ClassData(typeof(ValidTokenTestData))]
        public void ReadJwt_ValidSingleSequence(string token, bool signed)
        {
            var value = _tokens.ValidTokens[token];
            var utf8Jwt = Encoding.UTF8.GetBytes(value);

            ReadOnlySequence<byte> sequence = new ReadOnlySequence<byte>(utf8Jwt);

            var builder = new TokenValidationPolicyBuilder()
                    .EnableLifetimeValidation()
                    .RequireAudience("636C69656E745F6964")
                    .RequireIssuer("https://idp.example.com/")
                    .WithDecryptionKeys(_keys.Jwks);
            if (signed)
            {
                builder.RequireSignature(_keys.Jwks);
            }
            else
            {
                builder.AcceptUnsecureToken();
            }

            var result = Jwt.TryParse(sequence, builder, out var jwt);
            Assert.True(result);
            jwt.Dispose();
        }

        [Theory]
        [ClassData(typeof(ValidTokenTestData))]
        public void ReadJwt_Valid(string token, bool signed)
        {
            var value = _tokens.ValidTokens[token];
            var builder = new TokenValidationPolicyBuilder()
                    .EnableLifetimeValidation()
                    .RequireAudience("636C69656E745F6964")
                    .RequireIssuer("https://idp.example.com/")
                    .WithDecryptionKeys(_keys.Jwks);
            if (signed)
            {
                builder.RequireSignature(_keys.Jwks);
            }
            else
            {
                builder.AcceptUnsecureToken();
            }

            var result = Jwt.TryParse(value, builder, out var jwt);
            Assert.True(result);
            jwt.Dispose();
        }

        [Theory]
        [ClassData(typeof(InvalidTokenTestData))]
        public void ReadJwt_Invalid(string token, TokenValidationStatus expectedStatus)
        {
            var policy = new TokenValidationPolicyBuilder()
                    .RequireSignature(_keys.SigningKey)
                    .EnableLifetimeValidation()
                    .RequireAudience("636C69656E745F6964")
                    .RequireIssuer("https://idp.example.com/")
                    .Build();

            var result = Jwt.TryParse(token, policy, out var jwt);
            Assert.False(result);
            Assert.Equal(expectedStatus, jwt.Error.Status);
            jwt.Dispose();
        }

        [Fact]
        public void ReadJwt_HttpKeyProvider_Valid()
        {
            var httpHandler = new TestHttpMessageHandler
            {
                Sender = BackchannelRequestToken
            };
            var policy = new TokenValidationPolicyBuilder()
                    .RequireSignature("https://demo.identityserver.io/.well-known/openid-configuration/jwks", handler: httpHandler)
                    .Build();

            var token = "eyJhbGciOiJSUzI1NiIsImtpZCI6IjZiYmRjYTc4MGFmM2E2NzE2M2NhNzUzMTU0NWRhN2E5IiwidHlwIjoiSldUIn0.eyJuYmYiOjE1Mjc5NzMyNDIsImV4cCI6MTUyNzk3Njg0MiwiaXNzIjoiaHR0cHM6Ly9kZW1vLmlkZW50aXR5c2VydmVyLmlvIiwiYXVkIjpbImh0dHBzOi8vZGVtby5pZGVudGl0eXNlcnZlci5pby9yZXNvdXJjZXMiLCJhcGkiXSwiY2xpZW50X2lkIjoiY2xpZW50Iiwic2NvcGUiOlsiYXBpIl19.PFI6Fl8J6nlk3MyDwUemy6e4GjtyNoDabuQcUdOoQRGUjVAhv0UKqSOujg4Y_g23nPCGGMNOVNDiyK9StV4NdUrPemdShR6gykKd-FE1n7uHEwN6vsTDV_EeoF5ZdQsqEVo8zxfWoCIVP2Llj7TTwaoNpnhl9fkHvCc75XqYyF7SkiQAXGGGTExNh12kEI_Hb_rZvjJN2HCw1BsMx9-KFM69oFhT8ClAXeG3j3YsQ9ffjoZXV31S2Llzk-5Mf6BrR5CpCUHWWbfnEU21ko2NH7Y_aBJOwVAxyadj-89RR3-Ixpz3mUDxsZ4nmhLJDbrM9e1SRUq-oPmljIp53j-NXg";
            var result = Jwt.TryParse(token, policy, out var jwt);
            Assert.True(result);
            jwt.Dispose();
        }

        [Theory]
        [InlineData("eyJhbGciOiJSUzI1NiIsImtpZCI6IjZiYmRjYTc4MGFmM2E2NzE2M2NhNzUzMTU0NWRhN2E5IiwidHlwIjoiSldUIn0.eyJuYmYiOjE1Mjc5NzMyNDIsImV4cCI6MTUyNzk3Njg0MiwiaXNzIjoiaHR0cHM6Ly9kZW1vLmlkZW50aXR5c2VydmVyLmlvIiwiYXVkIjpbImh0dHBzOi8vZGVtby5pZGVudGl0eXNlcnZlci5pby9yZXNvdXJjZXMiLCJhcGkiXSwiY2xpZW50X2lkIjoiY2xpZW50Iiwic2NvcGUiOlsiYXBpIl19")]
        [InlineData("eyJhbGciOiJSUzI1NiIsImtpZCI6IjZiYmRjYTc4MGFmM2E2NzE2M2NhNzUzMTU0NWRhN2E5IiwidHlwIjoiSldUIn0")]
        [InlineData("eyJhbGciOiJSUzI1NiIsImtpZCI6IjZiYmRjYTc4MGFmM2E2NzE2M2NhNzUzMTU0NWRhN2E5IiwidHlwIjoiSldUIn0.")]
        [InlineData("....")]
        [InlineData("...")]
        [InlineData("..")]
        [InlineData(".")]
        [InlineData("")]
        public void ReadJwt_Malformed(string token)
        {
            var policy = new TokenValidationPolicyBuilder()
                    .AcceptUnsecureToken()
                    .Build();

            var result = Jwt.TryParse(token, policy, out var jwt);
            Assert.False(result);
            Assert.Equal(TokenValidationStatus.MalformedToken, jwt.Error.Status);
            jwt.Dispose();
        }

        [Theory]
        [InlineData("eyJhbGciOiAibm9uZSIsImNyaXQiOlsidW5kZWZpbmVkIl0sInVuZGVmaW5lZCI6IHRydWV9.RkFJTA.", TokenValidationStatus.CriticalHeaderUnsupported)]
        [InlineData("eyJhbGciOiAibm9uZSIsImNyaXQiOlsidW5kZWZpbmVkIl19.RkFJTA.", TokenValidationStatus.CriticalHeaderUnsupported)]
        [InlineData("eyJhbGciOiAibm9uZSIsImNyaXQiOlsiaW52YWxpZCJdLCJpbnZhbGlkIjogdHJ1ZX0.RkFJTA.", TokenValidationStatus.InvalidHeader)]
        [InlineData("eyJhbGciOiAibm9uZSIsImNyaXQiOlsiZXhwIl0sImV4cCI6IDEyMzR9.RkFJTA.", TokenValidationStatus.MalformedToken)]
        public void ReadJwt_CriticalHeader_Invalid(string token, TokenValidationStatus expected)
        {
            var policy = new TokenValidationPolicyBuilder()
                    .AcceptUnsecureToken()
                    .AddCriticalHeaderHandler("exp", new TestCriticalHeaderHandler(true))
                    .AddCriticalHeaderHandler("invalid", new TestCriticalHeaderHandler(false))
                    .Build();

            var result = Jwt.TryParse(token, policy, out var jwt);
            Assert.False(result);
            Assert.Equal(expected, jwt.Error.Status);
            jwt.Dispose();
        }

        [Theory]
        [InlineData("eyJhbGciOiAibm9uZSIsImNyaXQiOlsiZXhwIl0sImV4cCI6IDEyMzR9.e30.")]
        public void ReadJwt_CriticalHeader(string token)
        {
            var policy = new TokenValidationPolicyBuilder()
                    .AcceptUnsecureToken()
                    .AddCriticalHeaderHandler("exp", new TestCriticalHeaderHandler(true))
                    .AddCriticalHeaderHandler("invalid", new TestCriticalHeaderHandler(false))
                    .Build();

            var result = Jwt.TryParse(token, policy, out var jwt);
            Assert.True(result);
            jwt.Dispose();
        }

        [Theory]
        [InlineData("eyJlbmMiOiJBMTI4Q0JDLUhTMjU2IiwiYWxnIjoiQTEyOEtXIn0.4VETXwjtEQIHzctz2FTAef8iHvk8ShfMJrRvDNVISdUh9Zju4tl75w.o0IVPs65CR8B0b6fxH3mow.p8DIesdqyemto-EKiHSA19jiobfS6sR4kfe4PGEyruI.VtIn9WFytiZNjP7wXBeNNg")]
        public void Issue504_Valid(string jwt)
        {
            var reader = new JwtReader(new SymmetricJwk("R9MyWaEoyiMYViVWo8Fk4T"));
            var policy = new TokenValidationPolicyBuilder()
                .IgnoreSignature()
                .Build();

            var result = reader.TryReadToken(jwt, policy);
            Assert.Equal(TokenValidationStatus.Success, result.Status);
        }

        [Theory]
        [InlineData("eyJlbmMiOiJBMTI4Q0JDLUhTMjU2IiwiYWxnIjoiQTEyOEtXIn0.4VETXwjtEQIHzctz2FTAef8iHvk8ShfMJrRvDNVISdUh9Zju4tl75w.o0IVPs65CR8B0b6fxH3mow.p8DIesdqyemto-EKiHSA19jiobfS6sR4kfe4PGEyruI.VtIn9WFytiZNjP7wXBeNNg", true, false, false)]
        [InlineData("eyJlbmMiOiJBMTI4Q0JDLUhTMjU2IiwiYWxnIjoiQTEyOEtXIn0.4VETXwjtEQIHzctz2FTAef8iHvk8ShfMJrRvDNVISdUh9Zju4tl75w.o0IVPs65CR8B0b6fxH3mow.p8DIesdqyemto-EKiHSA19jiobfS6sR4kfe4PGEyruI.VtIn9WFytiZNjP7wXBeNNg", false, true, false)]
        [InlineData("eyJlbmMiOiJBMTI4Q0JDLUhTMjU2IiwiYWxnIjoiQTEyOEtXIn0.4VETXwjtEQIHzctz2FTAef8iHvk8ShfMJrRvDNVISdUh9Zju4tl75w.o0IVPs65CR8B0b6fxH3mow.p8DIesdqyemto-EKiHSA19jiobfS6sR4kfe4PGEyruI.VtIn9WFytiZNjP7wXBeNNg", false, false, true)]
        public void Issue504_Invalid(string jwt, bool requireAudience, bool requireSignature, bool requireOther)
        {
            var reader = new JwtReader(new SymmetricJwk("R9MyWaEoyiMYViVWo8Fk4T"));
            var builder = new TokenValidationPolicyBuilder();
            if (requireAudience)
            {
                builder.RequireAudience("test");
            }
            if (requireSignature)
            {
                builder.RequireSignature(SymmetricJwk.FromBase64Url("R9MyWaEoyiMYViVWo8Fk4TUGWiSoaW6U1nOqXri8_XU"), "HS256");
            }
            else
            {
                builder.IgnoreSignature();
            }
            if (requireOther)
            {
                builder.AddValidator(new FakeValidator());
            }
            
            var policy = builder.Build();
            var result = reader.TryReadToken(jwt, policy);
            Assert.Equal(TokenValidationStatus.MalformedToken, result.Status);
        }

        [Theory]
        [InlineData("eyJhbGciOiJub25lIn0.eyJleHAiOjk5MDAwMDAwMDAsIm5iZiI6MTUwMDAwMDAwMH0.")]
        [InlineData("eyJhbGciOiJub25lIn0.eyJleHAiOjk5MDAwMDAwMDB9.")]
        public void Issue489_Valid(string token)
        {
            var policy = new TokenValidationPolicyBuilder()
                .AcceptUnsecureToken()
                .EnableLifetimeValidation()
                .Build();

            var result = Jwt.TryParse(token, policy, out var jwt);
            Assert.True(result);
            jwt.Dispose();
        }

        [Theory]
        [InlineData("eyJhbGciOiJub25lIn0.eyJleHAiOjE1MDAwMDAwMDAsIm5iZiI6MTUwMDAwMDAwMH0.", TokenValidationStatus.Expired)]
        [InlineData("eyJhbGciOiJub25lIn0.eyJleHAiOjk5MDAwMDAwMDAsIm5iZiI6OTkwMDAwMDAwMH0.", TokenValidationStatus.NotYetValid)]
        [InlineData("eyJhbGciOiJub25lIn0.eyJuYmYiOjk5MDAwMDAwMDB9.", TokenValidationStatus.MissingClaim)]
        [InlineData("eyJhbGciOiJub25lIn0.e30.", TokenValidationStatus.MissingClaim)]
        public void Issue489_Invalid(string token, TokenValidationStatus status)
        {
            var policy = new TokenValidationPolicyBuilder()
                .AcceptUnsecureToken()
                .EnableLifetimeValidation()
                .Build();

            var result = Jwt.TryParse(token, policy, out var jwt);
            Assert.False(result);
            Assert.Equal(status, jwt.Error.Status);
            jwt.Dispose();
        }

        [Theory]
        [InlineData("eyJhbGciOiJub25lIn0.eyJleHAiOjE1MDAwMDAwMDAsIm5iZiI6MTUwMDAwMDAwMH0.")]
        [InlineData("eyJhbGciOiJub25lIn0.eyJleHAiOjk5MDAwMDAwMDAsIm5iZiI6OTkwMDAwMDAwMH0.")]
        [InlineData("eyJhbGciOiJub25lIn0.eyJuYmYiOjk5MDAwMDAwMDB9.")]
        [InlineData("eyJhbGciOiJub25lIn0.eyJleHAiOjk5MDAwMDAwMDB9.")]
        [InlineData("eyJhbGciOiJub25lIn0.eyJleHAiOjk5MDAwMDAwMDAsIm5iZiI6MTUwMDAwMDAwMH0.")]
        [InlineData("eyJhbGciOiJub25lIn0.e30.")]
        public void Issue489_NoValidation_Valid(string token)
        {
            var policy = new TokenValidationPolicyBuilder()
                .AcceptUnsecureToken()
                .Build();

<<<<<<< HEAD
            var result = Jwt.TryParse(token, policy, out var jwt);
            Assert.True(result);
            jwt.Dispose();
=======
            var result = reader.TryReadToken(jwt, policy);
            Assert.Equal(TokenValidationStatus.Success, result.Status);
>>>>>>> 386c80c9
        }

        private HttpResponseMessage BackchannelRequestToken(HttpRequestMessage req)
        {
            if (req.RequestUri.AbsoluteUri == "https://demo.identityserver.io/.well-known/openid-configuration/jwks")
            {
                return new HttpResponseMessage(HttpStatusCode.OK)
                {
                    Content = new StringContent("{\"keys\":[{\"kty\":\"RSA\",\"use\":\"sig\",\"kid\":\"6bbdca780af3a67163ca7531545da7a9\",\"e\":\"AQAB\",\"n\":\"n6fNIStd3luK2mvco0ZnkDGE4JxB2FLmYtVJNyTmMfOj7CR5oM7vHSuOQYe17c8CUXBSCed5i6CmUyI59Vj4D2D2zdzqMiIyA5Y0djw5Js04QSvbXZId25YgMoHU0dichI1MmUYMPk5iQ_SwmSXsJKxwk1ytd1DciMxpCWkkAwJCAMoYR0_wcrtLX0M3i1sJthpCKle0-bj5YnhVE85vGeVrkvs9b8CKUCwqGruNptHtebpMKR1rBx1QXBTHHhXJjk5XQLu_S9_URuD0M6j__liGcjYzFEiz6b9NAjHHrraPfDfuKIgnHwpLFA-J8zjZeoXBstr9Mut_Gsgqmxg_cQ\",\"alg\":\"RS256\"}]}",
                            Encoding.UTF8,
                            "application/json")
                };
            }

            throw new NotImplementedException(req.RequestUri.AbsoluteUri);
        }
    }

    public class ValidTokenTestData : IEnumerable<object[]>
    {
        private readonly TokenFixture _tokens;

        public ValidTokenTestData()
        {
            _tokens = new TokenFixture();
        }

        public IEnumerator<object[]> GetEnumerator()
        {
            foreach (var item in _tokens.ValidTokens.Where(t => !t.Key.EndsWith("empty")))
            {
                yield return new object[] { item.Key, !item.Key.StartsWith("JWT") };
            }
        }

        IEnumerator IEnumerable.GetEnumerator() => GetEnumerator();
    }

    public class InvalidTokenTestData : IEnumerable<object[]>
    {
        private readonly TokenFixture _tokens;

        public InvalidTokenTestData()
        {
            _tokens = new TokenFixture();
        }

        public IEnumerator<object[]> GetEnumerator()
        {
            foreach (var item in _tokens.InvalidTokens)
            {
                yield return new object[] { item.Jwt, item.Status };
            }
        }

        IEnumerator IEnumerable.GetEnumerator() => GetEnumerator();
    }

    public class TestHttpMessageHandler : HttpMessageHandler
    {
        public Func<HttpRequestMessage, HttpResponseMessage> Sender { get; set; }

        protected override Task<HttpResponseMessage> SendAsync(HttpRequestMessage request, CancellationToken cancellationToken)
        {
            if (Sender != null)
            {
                return Task.FromResult(Sender(request));
            }

            return Task.FromResult<HttpResponseMessage>(null);
        }
    }

    public class TestCriticalHeaderHandler : ICriticalHeaderHandler
    {
        private readonly bool _value;

        public TestCriticalHeaderHandler(bool value)
        {
            _value = value;
        }

        public bool TryHandle(JwtHeaderDocument header, string headerName)
        {
            return _value;
        }
    }

    internal class FakeValidator : IValidator
    {
        public TokenValidationResult TryValidate(Jwt jwt)
        {
            return TokenValidationResult.MalformedToken();
        }
    }
}<|MERGE_RESOLUTION|>--- conflicted
+++ resolved
@@ -299,14 +299,9 @@
                 .AcceptUnsecureToken()
                 .Build();
 
-<<<<<<< HEAD
-            var result = Jwt.TryParse(token, policy, out var jwt);
-            Assert.True(result);
-            jwt.Dispose();
-=======
-            var result = reader.TryReadToken(jwt, policy);
-            Assert.Equal(TokenValidationStatus.Success, result.Status);
->>>>>>> 386c80c9
+            var result = Jwt.TryParse(token, policy, out var jwt);
+            Assert.True(result);
+            jwt.Dispose();
         }
 
         private HttpResponseMessage BackchannelRequestToken(HttpRequestMessage req)
